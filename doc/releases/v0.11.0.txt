--- conflicted
+++ resolved
@@ -88,13 +88,11 @@
 
 - Improved the error messages produced when categorical plots process the orientation parameter.
 
-<<<<<<< HEAD
 - Allowed :func:`catplot` to not unify categories across facets if the categorical axis is not shared (i.e. by specifying ``sharex=False``) (:pr:`2196`).
-=======
+
 - Fixed a bug in :class:`PairGrid` that appeared when setting ``corner=True`` and ``despine=False`` (:pr:`2203`).
 
 - Removed an optional (an undocumented) dependency on BeautifulSoup (:pr:`2190`).
->>>>>>> 8528dbef
 
 - Deprecated the ``axlabel`` function; use ``ax.set(xlabel=, ylabel=)`` instead.
 
