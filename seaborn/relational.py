--- conflicted
+++ resolved
@@ -189,47 +189,8 @@
         "x": "@index", "y": "@values", "hue": "@columns", "style": "@columns",
     }
 
-<<<<<<< HEAD
-        self.style_levels = levels
-        self.dashes = dashes
-        self.markers = markers
-        self.paths = paths
-
-    def _empty_data(self, data):
-        """Test if a series is completely missing."""
-        return data.isnull().all()
-
-    def _semantic_type(self, data):
-        """Determine if data should considered numeric or categorical."""
-        if self.input_format == "wide":
-            return "categorical"
-        elif isinstance(data, pd.Series) and data.dtype.name == "category":
-            return "categorical"
-        elif data.dtype == "object":
-            return "categorical"
-        else:
-            try:
-                float_data = data.astype(np.float)
-                values = np.unique(float_data.dropna())
-                # TODO replace with isin when pinned np version >= 1.13
-                if np.all(np.in1d(values, np.array([0., 1.]))):
-                    return "categorical"
-                return "numeric"
-            except (ValueError, TypeError):
-                return "categorical"
-
-    def label_axes(self, ax):
-        """Set x and y labels with visibility that matches the ticklabels."""
-        if self.x_label is not None:
-            x_visible = any(t.get_visible() for t in ax.get_xticklabels())
-            ax.set_xlabel(self.x_label, visible=x_visible)
-        if self.y_label is not None:
-            y_visible = any(t.get_visible() for t in ax.get_yticklabels())
-            ax.set_ylabel(self.y_label, visible=y_visible)
-=======
     # TODO where best to define default parameters?
     sort = True
->>>>>>> 29f5807e
 
     def add_legend_data(self, ax):
         """Add labeled artists to represent the different plot semantics."""
@@ -389,26 +350,13 @@
     _legend_attributes = ["color", "linewidth", "marker", "dashes"]
     _legend_func = "plot"
 
-<<<<<<< HEAD
-    def __init__(self,
-                 x=None, y=None, hue=None, size=None, style=None, data=None,
-                 palette=None, hue_order=None, hue_norm=None,
-                 sizes=None, size_order=None, size_norm=None,
-                 dashes=None, markers=None, style_order=None,
-                 units=None, estimator=None, ci=None, n_boot=None, switch_axes=False, seed=None,
-                 sort=True, err_style=None, err_kws=None, legend=None):
-
-        plot_data = self.establish_variables(
-            x, y, hue, size, style, units, data
-        )
-=======
     def __init__(
         self, *,
         data=None, variables={},
         estimator=None, ci=None, n_boot=None, seed=None,
+        switch_axes=True,
         sort=True, err_style=None, err_kws=None, legend=None
     ):
->>>>>>> 29f5807e
 
         # TODO this is messy, we want the mapping to be agnoistic about
         # the kind of plot to draw, but for the time being we need to set
@@ -548,27 +496,23 @@
                 if "units" in self.variables:
                     err = "estimator must be None when specifying units"
                     raise ValueError(err)
-<<<<<<< HEAD
                 if self.switch_axes:
                     vals = x
                     grouper = y
                 else:
                     vals = y
-                    grouper = x 
-    
-                ind, est, ci = self.aggregate(vals, grouper, units)
-                
+                    grouper = x
+
+                ind, est, y_ci = self.aggregate(vals, grouper, u)
+
                 if self.switch_axes:
                     x = est
                     y = ind
                 else:
                     y = est
                     x = ind
-=======
-                x, y, y_ci = self.aggregate(y, x, u)
->>>>>>> 29f5807e
             else:
-                ci = None
+                y_ci = None
 
             if "hue" in sub_vars:
                 kws["color"] = self._hue_map(sub_vars["hue"])
@@ -600,9 +544,9 @@
 
             # --- Draw the confidence intervals
 
-            if ci is not None:
-
-                low, high = np.asarray(ci["low"]), np.asarray(ci["high"])
+            if y_ci is not None:
+
+                low, high = np.asarray(y_ci["low"]), np.asarray(y_ci["high"])
 
                 if self.err_style == "band":
                     if self.switch_axes:
@@ -735,168 +679,6 @@
             self.add_legend_data(ax)
             handles, _ = ax.get_legend_handles_labels()
             if handles:
-<<<<<<< HEAD
-                ax.legend()
-
-
-_relational_docs = dict(
-
-    # ---  Introductory prose
-    main_api_narrative=dedent("""\
-    The relationship between ``x`` and ``y`` can be shown for different subsets
-    of the data using the ``hue``, ``size``, and ``style`` parameters. These
-    parameters control what visual semantics are used to identify the different
-    subsets. It is possible to show up to three dimensions independently by
-    using all three semantic types, but this style of plot can be hard to
-    interpret and is often ineffective. Using redundant semantics (i.e. both
-    ``hue`` and ``style`` for the same variable) can be helpful for making
-    graphics more accessible.
-
-    See the :ref:`tutorial <relational_tutorial>` for more information.\
-    """),
-
-    relational_semantic_narrative=dedent("""\
-    The default treatment of the ``hue`` (and to a lesser extent, ``size``)
-    semantic, if present, depends on whether the variable is inferred to
-    represent "numeric" or "categorical" data. In particular, numeric variables
-    are represented with a sequential colormap by default, and the legend
-    entries show regular "ticks" with values that may or may not exist in the
-    data. This behavior can be controlled through various parameters, as
-    described and illustrated below.\
-    """),
-
-    # --- Shared function parameters
-    data_vars=dedent("""\
-    x, y : names of variables in ``data`` or vector data, optional
-        Input data variables; must be numeric. Can pass data directly or
-        reference columns in ``data``.\
-    """),
-    data=dedent("""\
-    data : DataFrame, array, or list of arrays, optional
-        Input data structure. If ``x`` and ``y`` are specified as names, this
-        should be a "long-form" DataFrame containing those columns. Otherwise
-        it is treated as "wide-form" data and grouping variables are ignored.
-        See the examples for the various ways this parameter can be specified
-        and the different effects of each.\
-    """),
-    palette=dedent("""\
-    palette : string, list, dict, or matplotlib colormap
-        An object that determines how colors are chosen when ``hue`` is used.
-        It can be the name of a seaborn palette or matplotlib colormap, a list
-        of colors (anything matplotlib understands), a dict mapping levels
-        of the ``hue`` variable to colors, or a matplotlib colormap object.\
-    """),
-    hue_order=dedent("""\
-    hue_order : list, optional
-        Specified order for the appearance of the ``hue`` variable levels,
-        otherwise they are determined from the data. Not relevant when the
-        ``hue`` variable is numeric.\
-    """),
-    hue_norm=dedent("""\
-    hue_norm : tuple or Normalize object, optional
-        Normalization in data units for colormap applied to the ``hue``
-        variable when it is numeric. Not relevant if it is categorical.\
-    """),
-    sizes=dedent("""\
-    sizes : list, dict, or tuple, optional
-        An object that determines how sizes are chosen when ``size`` is used.
-        It can always be a list of size values or a dict mapping levels of the
-        ``size`` variable to sizes. When ``size``  is numeric, it can also be
-        a tuple specifying the minimum and maximum size to use such that other
-        values are normalized within this range.\
-    """),
-    size_order=dedent("""\
-    size_order : list, optional
-        Specified order for appearance of the ``size`` variable levels,
-        otherwise they are determined from the data. Not relevant when the
-        ``size`` variable is numeric.\
-    """),
-    size_norm=dedent("""\
-    size_norm : tuple or Normalize object, optional
-        Normalization in data units for scaling plot objects when the
-        ``size`` variable is numeric.\
-    """),
-    markers=dedent("""\
-    markers : boolean, list, or dictionary, optional
-        Object determining how to draw the markers for different levels of the
-        ``style`` variable. Setting to ``True`` will use default markers, or
-        you can pass a list of markers or a dictionary mapping levels of the
-        ``style`` variable to markers. Setting to ``False`` will draw
-        marker-less lines.  Markers are specified as in matplotlib.\
-    """),
-    style_order=dedent("""\
-    style_order : list, optional
-        Specified order for appearance of the ``style`` variable levels
-        otherwise they are determined from the data. Not relevant when the
-        ``style`` variable is numeric.\
-    """),
-    units=dedent("""\
-    units : {long_form_var}
-        Grouping variable identifying sampling units. When used, a separate
-        line will be drawn for each unit with appropriate semantics, but no
-        legend entry will be added. Useful for showing distribution of
-        experimental replicates when exact identities are not needed.
-    """),
-    estimator=dedent("""\
-    estimator : name of pandas method or callable or None, optional
-        Method for aggregating across multiple observations of the ``y``
-        variable at the same ``x`` level. If ``None``, all observations will
-        be drawn.\
-    """),
-    ci=dedent("""\
-    ci : int or "sd" or None, optional
-        Size of the confidence interval to draw when aggregating with an
-        estimator. "sd" means to draw the standard deviation of the data.
-        Setting to ``None`` will skip bootstrapping.\
-    """),
-    n_boot=dedent("""\
-    n_boot : int, optional
-        Number of bootstraps to use for computing the confidence interval.\
-    """),
-    seed=dedent("""\
-    seed : int, numpy.random.Generator, or numpy.random.RandomState, optional
-        Seed or random number generator for reproducible bootstrapping.\
-    """),
-    legend=dedent("""\
-    legend : "brief", "full", or False, optional
-        How to draw the legend. If "brief", numeric ``hue`` and ``size``
-        variables will be represented with a sample of evenly spaced values.
-        If "full", every group will get an entry in the legend. If ``False``,
-        no legend data is added and no legend is drawn.\
-    """),
-    ax_in=dedent("""\
-    ax : matplotlib Axes, optional
-        Axes object to draw the plot onto, otherwise uses the current Axes.\
-    """),
-    ax_out=dedent("""\
-    ax : matplotlib Axes
-        Returns the Axes object with the plot drawn onto it.\
-    """),
-
-    # --- Repeated phrases
-    long_form_var="name of variables in ``data`` or vector data, optional",
-
-
-)
-
-_relational_docs.update(_facet_docs)
-
-
-def lineplot(x=None, y=None, hue=None, size=None, style=None, data=None,
-             palette=None, hue_order=None, hue_norm=None,
-             sizes=None, size_order=None, size_norm=None,
-             dashes=True, markers=None, style_order=None,
-             units=None, estimator="mean", ci=95, n_boot=1000, seed=None,
-             switch_axes=False, sort=True, err_style="band", err_kws=None,
-             legend="brief", ax=None, **kwargs):
-
-    p = _LinePlotter(
-        x=x, y=y, hue=hue, size=size, style=style, data=data,
-        palette=palette, hue_order=hue_order, hue_norm=hue_norm,
-        sizes=sizes, size_order=size_order, size_norm=size_norm,
-        dashes=dashes, markers=markers, style_order=style_order,
-        units=units, estimator=estimator, ci=ci, n_boot=n_boot, switch_axes=switch_axes, seed=seed,
-=======
                 legend = ax.legend(title=self.legend_title)
                 adjust_legend_subtitles(legend)
 
@@ -919,7 +701,7 @@
     p = _LinePlotter(
         data=data, variables=variables,
         estimator=estimator, ci=ci, n_boot=n_boot, seed=seed,
->>>>>>> 29f5807e
+        switch_axes=switch_axes,
         sort=sort, err_style=err_style, err_kws=err_kws, legend=legend,
     )
 
