from .rcmod import *
from .utils import *
from .palettes import *
from .linearmodels import *
from .distributions import *
from .timeseries import *
from .miscplot import *
from .axisgrid import *
from .xkcd_rgb import xkcd_rgb
from .clustering import *
set()

<<<<<<< HEAD
__version__ = "0.3"
=======
__version__ = "0.4.dev"
>>>>>>> f7775fdd
<|MERGE_RESOLUTION|>--- conflicted
+++ resolved
@@ -10,8 +10,4 @@
 from .clustering import *
 set()
 
-<<<<<<< HEAD
-__version__ = "0.3"
-=======
-__version__ = "0.4.dev"
->>>>>>> f7775fdd
+__version__ = "0.4.dev"