from textwrap import dedent
import numbers
import colorsys
import numpy as np
from scipy import stats
import pandas as pd
import matplotlib as mpl
from matplotlib.collections import PatchCollection
import matplotlib.patches as Patches
import matplotlib.pyplot as plt
import warnings
from distutils.version import LooseVersion

from . import utils
<<<<<<< HEAD
from .rcmod import axes_style
=======
from .core import variable_type, infer_orient
>>>>>>> 2d3502b0
from .utils import iqr, categorical_order, remove_na
from .algorithms import bootstrap
from .palettes import color_palette, husl_palette, light_palette, dark_palette
from .axisgrid import FacetGrid, _facet_docs
from ._decorators import _deprecate_positional_args


__all__ = [
    "catplot", "factorplot",
    "stripplot", "swarmplot",
    "boxplot", "violinplot", "boxenplot",
    "pointplot", "barplot", "countplot",
]


class _CategoricalPlotter(object):

    width = .8
    default_palette = "light"
    require_numeric = True

    def establish_variables(self, x=None, y=None, hue=None, data=None,
                            orient=None, order=None, hue_order=None,
                            units=None):
        """Convert input specification into a common representation."""
        # Option 1:
        # We are plotting a wide-form dataset
        # -----------------------------------
        if x is None and y is None:

            # Do a sanity check on the inputs
            if hue is not None:
                error = "Cannot use `hue` without `x` or `y`"
                raise ValueError(error)

            # No hue grouping with wide inputs
            plot_hues = None
            hue_title = None
            hue_names = None

            # No statistical units with wide inputs
            plot_units = None

            # We also won't get a axes labels here
            value_label = None
            group_label = None

            # Option 1a:
            # The input data is a Pandas DataFrame
            # ------------------------------------

            if isinstance(data, pd.DataFrame):

                # Order the data correctly
                if order is None:
                    order = []
                    # Reduce to just numeric columns
                    for col in data:
                        if variable_type(data[col]) == "numeric":
                            order.append(col)
                plot_data = data[order]
                group_names = order
                group_label = data.columns.name

                # Convert to a list of arrays, the common representation
                iter_data = plot_data.iteritems()
                plot_data = [np.asarray(s, np.float) for k, s in iter_data]

            # Option 1b:
            # The input data is an array or list
            # ----------------------------------

            else:

                # We can't reorder the data
                if order is not None:
                    error = "Input data must be a pandas object to reorder"
                    raise ValueError(error)

                # The input data is an array
                if hasattr(data, "shape"):
                    if len(data.shape) == 1:
                        if np.isscalar(data[0]):
                            plot_data = [data]
                        else:
                            plot_data = list(data)
                    elif len(data.shape) == 2:
                        nr, nc = data.shape
                        if nr == 1 or nc == 1:
                            plot_data = [data.ravel()]
                        else:
                            plot_data = [data[:, i] for i in range(nc)]
                    else:
                        error = ("Input `data` can have no "
                                 "more than 2 dimensions")
                        raise ValueError(error)

                # Check if `data` is None to let us bail out here (for testing)
                elif data is None:
                    plot_data = [[]]

                # The input data is a flat list
                elif np.isscalar(data[0]):
                    plot_data = [data]

                # The input data is a nested list
                # This will catch some things that might fail later
                # but exhaustive checks are hard
                else:
                    plot_data = data

                # Convert to a list of arrays, the common representation
                plot_data = [np.asarray(d, np.float) for d in plot_data]

                # The group names will just be numeric indices
                group_names = list(range((len(plot_data))))

            # Figure out the plotting orientation
            orient = "h" if str(orient).startswith("h") else "v"

        # Option 2:
        # We are plotting a long-form dataset
        # -----------------------------------

        else:

            # See if we need to get variables from `data`
            if data is not None:
                x = data.get(x, x)
                y = data.get(y, y)
                hue = data.get(hue, hue)
                units = data.get(units, units)

            # Validate the inputs
            for var in [x, y, hue, units]:
                if isinstance(var, str):
                    err = "Could not interpret input '{}'".format(var)
                    raise ValueError(err)

            # Figure out the plotting orientation
            orient = infer_orient(
                x, y, orient, require_numeric=self.require_numeric
            )

            # Option 2a:
            # We are plotting a single set of data
            # ------------------------------------
            if x is None or y is None:

                # Determine where the data are
                vals = y if x is None else x

                # Put them into the common representation
                plot_data = [np.asarray(vals)]

                # Get a label for the value axis
                if hasattr(vals, "name"):
                    value_label = vals.name
                else:
                    value_label = None

                # This plot will not have group labels or hue nesting
                groups = None
                group_label = None
                group_names = []
                plot_hues = None
                hue_names = None
                hue_title = None
                plot_units = None

            # Option 2b:
            # We are grouping the data values by another variable
            # ---------------------------------------------------
            else:

                # Determine which role each variable will play
                if orient == "v":
                    vals, groups = y, x
                else:
                    vals, groups = x, y

                # Get the categorical axis label
                group_label = None
                if hasattr(groups, "name"):
                    group_label = groups.name

                # Get the order on the categorical axis
                group_names = categorical_order(groups, order)

                # Group the numeric data
                plot_data, value_label = self._group_longform(vals, groups,
                                                              group_names)

                # Now handle the hue levels for nested ordering
                if hue is None:
                    plot_hues = None
                    hue_title = None
                    hue_names = None
                else:

                    # Get the order of the hue levels
                    hue_names = categorical_order(hue, hue_order)

                    # Group the hue data
                    plot_hues, hue_title = self._group_longform(hue, groups,
                                                                group_names)

                # Now handle the units for nested observations
                if units is None:
                    plot_units = None
                else:
                    plot_units, _ = self._group_longform(units, groups,
                                                         group_names)

        # Assign object attributes
        # ------------------------
        self.orient = orient
        self.plot_data = plot_data
        self.group_label = group_label
        self.value_label = value_label
        self.group_names = group_names
        self.plot_hues = plot_hues
        self.hue_title = hue_title
        self.hue_names = hue_names
        self.plot_units = plot_units

    def _group_longform(self, vals, grouper, order):
        """Group a long-form variable by another with correct order."""
        # Ensure that the groupby will work
        if not isinstance(vals, pd.Series):
            if isinstance(grouper, pd.Series):
                index = grouper.index
            else:
                index = None
            vals = pd.Series(vals, index=index)

        # Group the val data
        grouped_vals = vals.groupby(grouper)
        out_data = []
        for g in order:
            try:
                g_vals = grouped_vals.get_group(g)
            except KeyError:
                g_vals = np.array([])
            out_data.append(g_vals)

        # Get the vals axis label
        label = vals.name

        return out_data, label

    def establish_colors(self, color, palette, saturation):
        """Get a list of colors for the main component of the plots."""
        if self.hue_names is None:
            n_colors = len(self.plot_data)
        else:
            n_colors = len(self.hue_names)

        # Determine the main colors
        if color is None and palette is None:
            # Determine whether the current palette will have enough values
            # If not, we'll default to the husl palette so each is distinct
            current_palette = utils.get_color_cycle()
            if n_colors <= len(current_palette):
                colors = color_palette(n_colors=n_colors)
            else:
                colors = husl_palette(n_colors, l=.7)  # noqa

        elif palette is None:
            # When passing a specific color, the interpretation depends
            # on whether there is a hue variable or not.
            # If so, we will make a blend palette so that the different
            # levels have some amount of variation.
            if self.hue_names is None:
                colors = [color] * n_colors
            else:
                if self.default_palette == "light":
                    colors = light_palette(color, n_colors)
                elif self.default_palette == "dark":
                    colors = dark_palette(color, n_colors)
                else:
                    raise RuntimeError("No default palette specified")
        else:

            # Let `palette` be a dict mapping level to color
            if isinstance(palette, dict):
                if self.hue_names is None:
                    levels = self.group_names
                else:
                    levels = self.hue_names
                palette = [palette[l] for l in levels]

            colors = color_palette(palette, n_colors)

        # Desaturate a bit because these are patches
        if saturation < 1:
            colors = color_palette(colors, desat=saturation)

        # Convert the colors to a common representations
        rgb_colors = color_palette(colors)

        # Determine the gray color to use for the lines framing the plot
        light_vals = [colorsys.rgb_to_hls(*c)[1] for c in rgb_colors]
        lum = min(light_vals) * .6
        gray = mpl.colors.rgb2hex((lum, lum, lum))

        # Assign object attributes
        self.colors = rgb_colors
        self.gray = gray

    @property
    def hue_offsets(self):
        """A list of center positions for plots when hue nesting is used."""
        n_levels = len(self.hue_names)
        if self.dodge:
            each_width = self.width / n_levels
            offsets = np.linspace(0, self.width - each_width, n_levels)
            offsets -= offsets.mean()
        else:
            offsets = np.zeros(n_levels)

        return offsets

    @property
    def nested_width(self):
        """A float with the width of plot elements when hue nesting is used."""
        if self.dodge:
            width = self.width / len(self.hue_names) * .98
        else:
            width = self.width
        return width

    def annotate_axes(self, ax):
        """Add descriptive labels to an Axes object."""
        if self.orient == "v":
            xlabel, ylabel = self.group_label, self.value_label
        else:
            xlabel, ylabel = self.value_label, self.group_label

        if xlabel is not None:
            ax.set_xlabel(xlabel)
        if ylabel is not None:
            ax.set_ylabel(ylabel)

        if self.orient == "v":
            ax.set_xticks(np.arange(len(self.plot_data)))
            ax.set_xticklabels(self.group_names)
        else:
            ax.set_yticks(np.arange(len(self.plot_data)))
            ax.set_yticklabels(self.group_names)

        if self.orient == "v":
            ax.xaxis.grid(False)
            ax.set_xlim(-.5, len(self.plot_data) - .5, auto=None)
        else:
            ax.yaxis.grid(False)
            ax.set_ylim(-.5, len(self.plot_data) - .5, auto=None)

        if self.hue_names is not None:
            leg = ax.legend(loc="best", title=self.hue_title)
            if self.hue_title is not None:
                if LooseVersion(mpl.__version__) < "3.0":
                    # Old Matplotlib has no legend title size rcparam
                    try:
                        title_size = mpl.rcParams["axes.labelsize"] * .85
                    except TypeError:  # labelsize is something like "large"
                        title_size = mpl.rcParams["axes.labelsize"]
                    prop = mpl.font_manager.FontProperties(size=title_size)
                    leg.set_title(self.hue_title, prop=prop)

    def add_legend_data(self, ax, color, label):
        """Add a dummy patch object so we can get legend data."""
        rect = plt.Rectangle([0, 0], 0, 0,
                             linewidth=self.linewidth / 2,
                             edgecolor=self.gray,
                             facecolor=color,
                             label=label)
        ax.add_patch(rect)


class _BoxPlotter(_CategoricalPlotter):

    def __init__(self, x, y, hue, data, order, hue_order,
                 orient, color, palette, saturation,
                 width, dodge, fliersize, linewidth):

        self.establish_variables(x, y, hue, data, orient, order, hue_order)
        self.establish_colors(color, palette, saturation)

        self.dodge = dodge
        self.width = width
        self.fliersize = fliersize

        if linewidth is None:
            linewidth = mpl.rcParams["lines.linewidth"]
        self.linewidth = linewidth

    def draw_boxplot(self, ax, kws):
        """Use matplotlib to draw a boxplot on an Axes."""
        vert = self.orient == "v"

        props = {}
        for obj in ["box", "whisker", "cap", "median", "flier"]:
            props[obj] = kws.pop(obj + "props", {})

        for i, group_data in enumerate(self.plot_data):

            if self.plot_hues is None:

                # Handle case where there is data at this level
                if group_data.size == 0:
                    continue

                # Draw a single box or a set of boxes
                # with a single level of grouping
                box_data = np.asarray(remove_na(group_data))

                # Handle case where there is no non-null data
                if box_data.size == 0:
                    continue

                artist_dict = ax.boxplot(box_data,
                                         vert=vert,
                                         patch_artist=True,
                                         positions=[i],
                                         widths=self.width,
                                         **kws)
                color = self.colors[i]
                self.restyle_boxplot(artist_dict, color, props)
            else:
                # Draw nested groups of boxes
                offsets = self.hue_offsets
                for j, hue_level in enumerate(self.hue_names):

                    # Add a legend for this hue level
                    if not i:
                        self.add_legend_data(ax, self.colors[j], hue_level)

                    # Handle case where there is data at this level
                    if group_data.size == 0:
                        continue

                    hue_mask = self.plot_hues[i] == hue_level
                    box_data = np.asarray(remove_na(group_data[hue_mask]))

                    # Handle case where there is no non-null data
                    if box_data.size == 0:
                        continue

                    center = i + offsets[j]
                    artist_dict = ax.boxplot(box_data,
                                             vert=vert,
                                             patch_artist=True,
                                             positions=[center],
                                             widths=self.nested_width,
                                             **kws)
                    self.restyle_boxplot(artist_dict, self.colors[j], props)
                    # Add legend data, but just for one set of boxes

    def restyle_boxplot(self, artist_dict, color, props):
        """Take a drawn matplotlib boxplot and make it look nice."""
        for box in artist_dict["boxes"]:
            box.update(dict(facecolor=color,
                            zorder=.9,
                            edgecolor=self.gray,
                            linewidth=self.linewidth))
            box.update(props["box"])
        for whisk in artist_dict["whiskers"]:
            whisk.update(dict(color=self.gray,
                              linewidth=self.linewidth,
                              linestyle="-"))
            whisk.update(props["whisker"])
        for cap in artist_dict["caps"]:
            cap.update(dict(color=self.gray,
                            linewidth=self.linewidth))
            cap.update(props["cap"])
        for med in artist_dict["medians"]:
            med.update(dict(color=self.gray,
                            linewidth=self.linewidth))
            med.update(props["median"])
        for fly in artist_dict["fliers"]:
            fly.update(dict(markerfacecolor=self.gray,
                            marker="d",
                            markeredgecolor=self.gray,
                            markersize=self.fliersize))
            fly.update(props["flier"])

    def plot(self, ax, boxplot_kws):
        """Make the plot."""
        self.draw_boxplot(ax, boxplot_kws)
        self.annotate_axes(ax)
        if self.orient == "h":
            ax.invert_yaxis()


class _ViolinPlotter(_CategoricalPlotter):

    def __init__(self, x, y, hue, data, order, hue_order,
                 bw, cut, scale, scale_hue, gridsize,
                 width, inner, split, dodge, orient, linewidth,
                 color, palette, saturation):

        self.establish_variables(x, y, hue, data, orient, order, hue_order)
        self.establish_colors(color, palette, saturation)
        self.estimate_densities(bw, cut, scale, scale_hue, gridsize)

        self.gridsize = gridsize
        self.width = width
        self.dodge = dodge

        if inner is not None:
            if not any([inner.startswith("quart"),
                        inner.startswith("box"),
                        inner.startswith("stick"),
                        inner.startswith("point")]):
                err = "Inner style '{}' not recognized".format(inner)
                raise ValueError(err)
        self.inner = inner

        if split and self.hue_names is not None and len(self.hue_names) != 2:
            msg = "There must be exactly two hue levels to use `split`.'"
            raise ValueError(msg)
        self.split = split

        if linewidth is None:
            linewidth = mpl.rcParams["lines.linewidth"]
        self.linewidth = linewidth

    def estimate_densities(self, bw, cut, scale, scale_hue, gridsize):
        """Find the support and density for all of the data."""
        # Initialize data structures to keep track of plotting data
        if self.hue_names is None:
            support = []
            density = []
            counts = np.zeros(len(self.plot_data))
            max_density = np.zeros(len(self.plot_data))
        else:
            support = [[] for _ in self.plot_data]
            density = [[] for _ in self.plot_data]
            size = len(self.group_names), len(self.hue_names)
            counts = np.zeros(size)
            max_density = np.zeros(size)

        for i, group_data in enumerate(self.plot_data):

            # Option 1: we have a single level of grouping
            # --------------------------------------------

            if self.plot_hues is None:

                # Strip missing datapoints
                kde_data = remove_na(group_data)

                # Handle special case of no data at this level
                if kde_data.size == 0:
                    support.append(np.array([]))
                    density.append(np.array([1.]))
                    counts[i] = 0
                    max_density[i] = 0
                    continue

                # Handle special case of a single unique datapoint
                elif np.unique(kde_data).size == 1:
                    support.append(np.unique(kde_data))
                    density.append(np.array([1.]))
                    counts[i] = 1
                    max_density[i] = 0
                    continue

                # Fit the KDE and get the used bandwidth size
                kde, bw_used = self.fit_kde(kde_data, bw)

                # Determine the support grid and get the density over it
                support_i = self.kde_support(kde_data, bw_used, cut, gridsize)
                density_i = kde.evaluate(support_i)

                # Update the data structures with these results
                support.append(support_i)
                density.append(density_i)
                counts[i] = kde_data.size
                max_density[i] = density_i.max()

            # Option 2: we have nested grouping by a hue variable
            # ---------------------------------------------------

            else:
                for j, hue_level in enumerate(self.hue_names):

                    # Handle special case of no data at this category level
                    if not group_data.size:
                        support[i].append(np.array([]))
                        density[i].append(np.array([1.]))
                        counts[i, j] = 0
                        max_density[i, j] = 0
                        continue

                    # Select out the observations for this hue level
                    hue_mask = self.plot_hues[i] == hue_level

                    # Strip missing datapoints
                    kde_data = remove_na(group_data[hue_mask])

                    # Handle special case of no data at this level
                    if kde_data.size == 0:
                        support[i].append(np.array([]))
                        density[i].append(np.array([1.]))
                        counts[i, j] = 0
                        max_density[i, j] = 0
                        continue

                    # Handle special case of a single unique datapoint
                    elif np.unique(kde_data).size == 1:
                        support[i].append(np.unique(kde_data))
                        density[i].append(np.array([1.]))
                        counts[i, j] = 1
                        max_density[i, j] = 0
                        continue

                    # Fit the KDE and get the used bandwidth size
                    kde, bw_used = self.fit_kde(kde_data, bw)

                    # Determine the support grid and get the density over it
                    support_ij = self.kde_support(kde_data, bw_used,
                                                  cut, gridsize)
                    density_ij = kde.evaluate(support_ij)

                    # Update the data structures with these results
                    support[i].append(support_ij)
                    density[i].append(density_ij)
                    counts[i, j] = kde_data.size
                    max_density[i, j] = density_ij.max()

        # Scale the height of the density curve.
        # For a violinplot the density is non-quantitative.
        # The objective here is to scale the curves relative to 1 so that
        # they can be multiplied by the width parameter during plotting.

        if scale == "area":
            self.scale_area(density, max_density, scale_hue)

        elif scale == "width":
            self.scale_width(density)

        elif scale == "count":
            self.scale_count(density, counts, scale_hue)

        else:
            raise ValueError("scale method '{}' not recognized".format(scale))

        # Set object attributes that will be used while plotting
        self.support = support
        self.density = density

    def fit_kde(self, x, bw):
        """Estimate a KDE for a vector of data with flexible bandwidth."""
        kde = stats.gaussian_kde(x, bw)

        # Extract the numeric bandwidth from the KDE object
        bw_used = kde.factor

        # At this point, bw will be a numeric scale factor.
        # To get the actual bandwidth of the kernel, we multiple by the
        # unbiased standard deviation of the data, which we will use
        # elsewhere to compute the range of the support.
        bw_used = bw_used * x.std(ddof=1)

        return kde, bw_used

    def kde_support(self, x, bw, cut, gridsize):
        """Define a grid of support for the violin."""
        support_min = x.min() - bw * cut
        support_max = x.max() + bw * cut
        return np.linspace(support_min, support_max, gridsize)

    def scale_area(self, density, max_density, scale_hue):
        """Scale the relative area under the KDE curve.

        This essentially preserves the "standard" KDE scaling, but the
        resulting maximum density will be 1 so that the curve can be
        properly multiplied by the violin width.

        """
        if self.hue_names is None:
            for d in density:
                if d.size > 1:
                    d /= max_density.max()
        else:
            for i, group in enumerate(density):
                for d in group:
                    if scale_hue:
                        max = max_density[i].max()
                    else:
                        max = max_density.max()
                    if d.size > 1:
                        d /= max

    def scale_width(self, density):
        """Scale each density curve to the same height."""
        if self.hue_names is None:
            for d in density:
                d /= d.max()
        else:
            for group in density:
                for d in group:
                    d /= d.max()

    def scale_count(self, density, counts, scale_hue):
        """Scale each density curve by the number of observations."""
        if self.hue_names is None:
            if counts.max() == 0:
                d = 0
            else:
                for count, d in zip(counts, density):
                    d /= d.max()
                    d *= count / counts.max()
        else:
            for i, group in enumerate(density):
                for j, d in enumerate(group):
                    if counts[i].max() == 0:
                        d = 0
                    else:
                        count = counts[i, j]
                        if scale_hue:
                            scaler = count / counts[i].max()
                        else:
                            scaler = count / counts.max()
                        d /= d.max()
                        d *= scaler

    @property
    def dwidth(self):

        if self.hue_names is None or not self.dodge:
            return self.width / 2
        elif self.split:
            return self.width / 2
        else:
            return self.width / (2 * len(self.hue_names))

    def draw_violins(self, ax):
        """Draw the violins onto `ax`."""
        fill_func = ax.fill_betweenx if self.orient == "v" else ax.fill_between
        for i, group_data in enumerate(self.plot_data):

            kws = dict(edgecolor=self.gray, linewidth=self.linewidth)

            # Option 1: we have a single level of grouping
            # --------------------------------------------

            if self.plot_hues is None:

                support, density = self.support[i], self.density[i]

                # Handle special case of no observations in this bin
                if support.size == 0:
                    continue

                # Handle special case of a single observation
                elif support.size == 1:
                    val = support.item()
                    d = density.item()
                    self.draw_single_observation(ax, i, val, d)
                    continue

                # Draw the violin for this group
                grid = np.ones(self.gridsize) * i
                fill_func(support,
                          grid - density * self.dwidth,
                          grid + density * self.dwidth,
                          facecolor=self.colors[i],
                          **kws)

                # Draw the interior representation of the data
                if self.inner is None:
                    continue

                # Get a nan-free vector of datapoints
                violin_data = remove_na(group_data)

                # Draw box and whisker information
                if self.inner.startswith("box"):
                    self.draw_box_lines(ax, violin_data, support, density, i)

                # Draw quartile lines
                elif self.inner.startswith("quart"):
                    self.draw_quartiles(ax, violin_data, support, density, i)

                # Draw stick observations
                elif self.inner.startswith("stick"):
                    self.draw_stick_lines(ax, violin_data, support, density, i)

                # Draw point observations
                elif self.inner.startswith("point"):
                    self.draw_points(ax, violin_data, i)

            # Option 2: we have nested grouping by a hue variable
            # ---------------------------------------------------

            else:
                offsets = self.hue_offsets
                for j, hue_level in enumerate(self.hue_names):

                    support, density = self.support[i][j], self.density[i][j]
                    kws["facecolor"] = self.colors[j]

                    # Add legend data, but just for one set of violins
                    if not i:
                        self.add_legend_data(ax, self.colors[j], hue_level)

                    # Handle the special case where we have no observations
                    if support.size == 0:
                        continue

                    # Handle the special case where we have one observation
                    elif support.size == 1:
                        val = support.item()
                        d = density.item()
                        if self.split:
                            d = d / 2
                        at_group = i + offsets[j]
                        self.draw_single_observation(ax, at_group, val, d)
                        continue

                    # Option 2a: we are drawing a single split violin
                    # -----------------------------------------------

                    if self.split:

                        grid = np.ones(self.gridsize) * i
                        if j:
                            fill_func(support,
                                      grid,
                                      grid + density * self.dwidth,
                                      **kws)
                        else:
                            fill_func(support,
                                      grid - density * self.dwidth,
                                      grid,
                                      **kws)

                        # Draw the interior representation of the data
                        if self.inner is None:
                            continue

                        # Get a nan-free vector of datapoints
                        hue_mask = self.plot_hues[i] == hue_level
                        violin_data = remove_na(group_data[hue_mask])

                        # Draw quartile lines
                        if self.inner.startswith("quart"):
                            self.draw_quartiles(ax, violin_data,
                                                support, density, i,
                                                ["left", "right"][j])

                        # Draw stick observations
                        elif self.inner.startswith("stick"):
                            self.draw_stick_lines(ax, violin_data,
                                                  support, density, i,
                                                  ["left", "right"][j])

                        # The box and point interior plots are drawn for
                        # all data at the group level, so we just do that once
                        if not j:
                            continue

                        # Get the whole vector for this group level
                        violin_data = remove_na(group_data)

                        # Draw box and whisker information
                        if self.inner.startswith("box"):
                            self.draw_box_lines(ax, violin_data,
                                                support, density, i)

                        # Draw point observations
                        elif self.inner.startswith("point"):
                            self.draw_points(ax, violin_data, i)

                    # Option 2b: we are drawing full nested violins
                    # -----------------------------------------------

                    else:
                        grid = np.ones(self.gridsize) * (i + offsets[j])
                        fill_func(support,
                                  grid - density * self.dwidth,
                                  grid + density * self.dwidth,
                                  **kws)

                        # Draw the interior representation
                        if self.inner is None:
                            continue

                        # Get a nan-free vector of datapoints
                        hue_mask = self.plot_hues[i] == hue_level
                        violin_data = remove_na(group_data[hue_mask])

                        # Draw box and whisker information
                        if self.inner.startswith("box"):
                            self.draw_box_lines(ax, violin_data,
                                                support, density,
                                                i + offsets[j])

                        # Draw quartile lines
                        elif self.inner.startswith("quart"):
                            self.draw_quartiles(ax, violin_data,
                                                support, density,
                                                i + offsets[j])

                        # Draw stick observations
                        elif self.inner.startswith("stick"):
                            self.draw_stick_lines(ax, violin_data,
                                                  support, density,
                                                  i + offsets[j])

                        # Draw point observations
                        elif self.inner.startswith("point"):
                            self.draw_points(ax, violin_data, i + offsets[j])

    def draw_single_observation(self, ax, at_group, at_quant, density):
        """Draw a line to mark a single observation."""
        d_width = density * self.dwidth
        if self.orient == "v":
            ax.plot([at_group - d_width, at_group + d_width],
                    [at_quant, at_quant],
                    color=self.gray,
                    linewidth=self.linewidth)
        else:
            ax.plot([at_quant, at_quant],
                    [at_group - d_width, at_group + d_width],
                    color=self.gray,
                    linewidth=self.linewidth)

    def draw_box_lines(self, ax, data, support, density, center):
        """Draw boxplot information at center of the density."""
        # Compute the boxplot statistics
        q25, q50, q75 = np.percentile(data, [25, 50, 75])
        whisker_lim = 1.5 * iqr(data)
        h1 = np.min(data[data >= (q25 - whisker_lim)])
        h2 = np.max(data[data <= (q75 + whisker_lim)])

        # Draw a boxplot using lines and a point
        if self.orient == "v":
            ax.plot([center, center], [h1, h2],
                    linewidth=self.linewidth,
                    color=self.gray)
            ax.plot([center, center], [q25, q75],
                    linewidth=self.linewidth * 3,
                    color=self.gray)
            ax.scatter(center, q50,
                       zorder=3,
                       color="white",
                       edgecolor=self.gray,
                       s=np.square(self.linewidth * 2))
        else:
            ax.plot([h1, h2], [center, center],
                    linewidth=self.linewidth,
                    color=self.gray)
            ax.plot([q25, q75], [center, center],
                    linewidth=self.linewidth * 3,
                    color=self.gray)
            ax.scatter(q50, center,
                       zorder=3,
                       color="white",
                       edgecolor=self.gray,
                       s=np.square(self.linewidth * 2))

    def draw_quartiles(self, ax, data, support, density, center, split=False):
        """Draw the quartiles as lines at width of density."""
        q25, q50, q75 = np.percentile(data, [25, 50, 75])

        self.draw_to_density(ax, center, q25, support, density, split,
                             linewidth=self.linewidth,
                             dashes=[self.linewidth * 1.5] * 2)
        self.draw_to_density(ax, center, q50, support, density, split,
                             linewidth=self.linewidth,
                             dashes=[self.linewidth * 3] * 2)
        self.draw_to_density(ax, center, q75, support, density, split,
                             linewidth=self.linewidth,
                             dashes=[self.linewidth * 1.5] * 2)

    def draw_points(self, ax, data, center):
        """Draw individual observations as points at middle of the violin."""
        kws = dict(s=np.square(self.linewidth * 2),
                   color=self.gray,
                   edgecolor=self.gray)

        grid = np.ones(len(data)) * center

        if self.orient == "v":
            ax.scatter(grid, data, **kws)
        else:
            ax.scatter(data, grid, **kws)

    def draw_stick_lines(self, ax, data, support, density,
                         center, split=False):
        """Draw individual observations as sticks at width of density."""
        for val in data:
            self.draw_to_density(ax, center, val, support, density, split,
                                 linewidth=self.linewidth * .5)

    def draw_to_density(self, ax, center, val, support, density, split, **kws):
        """Draw a line orthogonal to the value axis at width of density."""
        idx = np.argmin(np.abs(support - val))
        width = self.dwidth * density[idx] * .99

        kws["color"] = self.gray

        if self.orient == "v":
            if split == "left":
                ax.plot([center - width, center], [val, val], **kws)
            elif split == "right":
                ax.plot([center, center + width], [val, val], **kws)
            else:
                ax.plot([center - width, center + width], [val, val], **kws)
        else:
            if split == "left":
                ax.plot([val, val], [center - width, center], **kws)
            elif split == "right":
                ax.plot([val, val], [center, center + width], **kws)
            else:
                ax.plot([val, val], [center - width, center + width], **kws)

    def plot(self, ax):
        """Make the violin plot."""
        self.draw_violins(ax)
        self.annotate_axes(ax)
        if self.orient == "h":
            ax.invert_yaxis()


class _CategoricalScatterPlotter(_CategoricalPlotter):

    default_palette = "dark"
    require_numeric = False

    @property
    def point_colors(self):
        """Return an index into the palette for each scatter point."""
        point_colors = []
        for i, group_data in enumerate(self.plot_data):

            # Initialize the array for this group level
            group_colors = np.empty(group_data.size, np.int)
            if isinstance(group_data, pd.Series):
                group_colors = pd.Series(group_colors, group_data.index)

            if self.plot_hues is None:

                # Use the same color for all points at this level
                # group_color = self.colors[i]
                group_colors[:] = i

            else:

                # Color the points based on  the hue level

                for j, level in enumerate(self.hue_names):
                    # hue_color = self.colors[j]
                    if group_data.size:
                        group_colors[self.plot_hues[i] == level] = j

            point_colors.append(group_colors)

        return point_colors

    def add_legend_data(self, ax):
        """Add empty scatterplot artists with labels for the legend."""
        if self.hue_names is not None:
            for rgb, label in zip(self.colors, self.hue_names):
                ax.scatter([], [],
                           color=mpl.colors.rgb2hex(rgb),
                           label=label,
                           s=60)


class _StripPlotter(_CategoricalScatterPlotter):
    """1-d scatterplot with categorical organization."""
    def __init__(self, x, y, hue, data, order, hue_order,
                 jitter, dodge, orient, color, palette):
        """Initialize the plotter."""
        self.establish_variables(x, y, hue, data, orient, order, hue_order)
        self.establish_colors(color, palette, 1)

        # Set object attributes
        self.dodge = dodge
        self.width = .8

        if jitter == 1:  # Use a good default for `jitter = True`
            jlim = 0.1
        else:
            jlim = float(jitter)
        if self.hue_names is not None and dodge:
            jlim /= len(self.hue_names)
        self.jitterer = stats.uniform(-jlim, jlim * 2).rvs

    def draw_stripplot(self, ax, kws):
        """Draw the points onto `ax`."""
        palette = np.asarray(self.colors)
        for i, group_data in enumerate(self.plot_data):
            if self.plot_hues is None or not self.dodge:

                if self.hue_names is None:
                    hue_mask = np.ones(group_data.size, np.bool)
                else:
                    hue_mask = np.array([h in self.hue_names
                                         for h in self.plot_hues[i]], np.bool)
                    # Broken on older numpys
                    # hue_mask = np.in1d(self.plot_hues[i], self.hue_names)

                strip_data = group_data[hue_mask]
                point_colors = np.asarray(self.point_colors[i][hue_mask])

                # Plot the points in centered positions
                cat_pos = np.ones(strip_data.size) * i
                cat_pos += self.jitterer(len(strip_data))
                kws.update(c=palette[point_colors])
                if self.orient == "v":
                    ax.scatter(cat_pos, strip_data, **kws)
                else:
                    ax.scatter(strip_data, cat_pos, **kws)

            else:
                offsets = self.hue_offsets
                for j, hue_level in enumerate(self.hue_names):
                    hue_mask = self.plot_hues[i] == hue_level
                    strip_data = group_data[hue_mask]

                    point_colors = np.asarray(self.point_colors[i][hue_mask])

                    # Plot the points in centered positions
                    center = i + offsets[j]
                    cat_pos = np.ones(strip_data.size) * center
                    cat_pos += self.jitterer(len(strip_data))
                    kws.update(c=palette[point_colors])
                    if self.orient == "v":
                        ax.scatter(cat_pos, strip_data, **kws)
                    else:
                        ax.scatter(strip_data, cat_pos, **kws)

    def plot(self, ax, kws):
        """Make the plot."""
        self.draw_stripplot(ax, kws)
        self.add_legend_data(ax)
        self.annotate_axes(ax)
        if self.orient == "h":
            ax.invert_yaxis()


class _SwarmPlotter(_CategoricalScatterPlotter):

    def __init__(self, x, y, hue, data, order, hue_order,
                 dodge, orient, color, palette):
        """Initialize the plotter."""
        self.establish_variables(x, y, hue, data, orient, order, hue_order)
        self.establish_colors(color, palette, 1)

        # Set object attributes
        self.dodge = dodge
        self.width = .8

    def could_overlap(self, xy_i, swarm, d):
        """Return a list of all swarm points that could overlap with target.

        Assumes that swarm is a sorted list of all points below xy_i.
        """
        _, y_i = xy_i
        neighbors = []
        for xy_j in reversed(swarm):
            _, y_j = xy_j
            if (y_i - y_j) < d:
                neighbors.append(xy_j)
            else:
                break
        return np.array(list(reversed(neighbors)))

    def position_candidates(self, xy_i, neighbors, d):
        """Return a list of (x, y) coordinates that might be valid."""
        candidates = [xy_i]
        x_i, y_i = xy_i
        left_first = True
        for x_j, y_j in neighbors:
            dy = y_i - y_j
            dx = np.sqrt(max(d ** 2 - dy ** 2, 0)) * 1.05
            cl, cr = (x_j - dx, y_i), (x_j + dx, y_i)
            if left_first:
                new_candidates = [cl, cr]
            else:
                new_candidates = [cr, cl]
            candidates.extend(new_candidates)
            left_first = not left_first
        return np.array(candidates)

    def first_non_overlapping_candidate(self, candidates, neighbors, d):
        """Remove candidates from the list if they overlap with the swarm."""

        # IF we have no neighbours, all candidates are good.
        if len(neighbors) == 0:
            return candidates[0]

        neighbors_x = neighbors[:, 0]
        neighbors_y = neighbors[:, 1]

        d_square = d ** 2

        for xy_i in candidates:
            x_i, y_i = xy_i

            dx = neighbors_x - x_i
            dy = neighbors_y - y_i

            sq_distances = np.power(dx, 2.0) + np.power(dy, 2.0)

            # good candidate does not overlap any of neighbors
            # which means that squared distance between candidate
            # and any of the neighbours has to be at least
            # square of the diameter
            good_candidate = np.all(sq_distances >= d_square)

            if good_candidate:
                return xy_i

        # If `position_candidates` works well
        # this should never happen
        raise Exception('No non-overlapping candidates found. '
                        'This should not happen.')

    def beeswarm(self, orig_xy, d):
        """Adjust x position of points to avoid overlaps."""
        # In this method, ``x`` is always the categorical axis
        # Center of the swarm, in point coordinates
        midline = orig_xy[0, 0]

        # Start the swarm with the first point
        swarm = [orig_xy[0]]

        # Loop over the remaining points
        for xy_i in orig_xy[1:]:

            # Find the points in the swarm that could possibly
            # overlap with the point we are currently placing
            neighbors = self.could_overlap(xy_i, swarm, d)

            # Find positions that would be valid individually
            # with respect to each of the swarm neighbors
            candidates = self.position_candidates(xy_i, neighbors, d)

            # Sort candidates by their centrality
            offsets = np.abs(candidates[:, 0] - midline)
            candidates = candidates[np.argsort(offsets)]

            # Find the first candidate that does not overlap any neighbours
            new_xy_i = self.first_non_overlapping_candidate(candidates,
                                                            neighbors, d)

            # Place it into the swarm
            swarm.append(new_xy_i)

        return np.array(swarm)

    def add_gutters(self, points, center, width):
        """Stop points from extending beyond their territory."""
        half_width = width / 2
        low_gutter = center - half_width
        off_low = points < low_gutter
        if off_low.any():
            points[off_low] = low_gutter
        high_gutter = center + half_width
        off_high = points > high_gutter
        if off_high.any():
            points[off_high] = high_gutter

        gutter_prop = (off_high + off_low).sum() / len(points)
        if gutter_prop > .02:
            msg = (
                "{:.1%} of the points cannot be placed; you may want "
                "to decrease the size of the markers or use stripplot."
            ).format(gutter_prop)
            warnings.warn(msg, UserWarning)

        return points

    def swarm_points(self, ax, points, center, width, s, **kws):
        """Find new positions on the categorical axis for each point."""
        # Convert from point size (area) to diameter
        default_lw = mpl.rcParams["patch.linewidth"]
        lw = kws.get("linewidth", kws.get("lw", default_lw))
        dpi = ax.figure.dpi
        d = (np.sqrt(s) + lw) * (dpi / 72)

        # Transform the data coordinates to point coordinates.
        # We'll figure out the swarm positions in the latter
        # and then convert back to data coordinates and replot
        orig_xy = ax.transData.transform(points.get_offsets())

        # Order the variables so that x is the categorical axis
        if self.orient == "h":
            orig_xy = orig_xy[:, [1, 0]]

        # Do the beeswarm in point coordinates
        new_xy = self.beeswarm(orig_xy, d)

        # Transform the point coordinates back to data coordinates
        if self.orient == "h":
            new_xy = new_xy[:, [1, 0]]
        new_x, new_y = ax.transData.inverted().transform(new_xy).T

        # Add gutters
        if self.orient == "v":
            self.add_gutters(new_x, center, width)
        else:
            self.add_gutters(new_y, center, width)

        # Reposition the points so they do not overlap
        points.set_offsets(np.c_[new_x, new_y])

    def draw_swarmplot(self, ax, kws):
        """Plot the data."""
        s = kws.pop("s")

        centers = []
        swarms = []

        palette = np.asarray(self.colors)

        # Set the categorical axes limits here for the swarm math
        if self.orient == "v":
            ax.set_xlim(-.5, len(self.plot_data) - .5)
        else:
            ax.set_ylim(-.5, len(self.plot_data) - .5)

        # Plot each swarm
        for i, group_data in enumerate(self.plot_data):

            if self.plot_hues is None or not self.dodge:

                width = self.width

                if self.hue_names is None:
                    hue_mask = np.ones(group_data.size, np.bool)
                else:
                    hue_mask = np.array([h in self.hue_names
                                         for h in self.plot_hues[i]], np.bool)
                    # Broken on older numpys
                    # hue_mask = np.in1d(self.plot_hues[i], self.hue_names)

                swarm_data = np.asarray(group_data[hue_mask])
                point_colors = np.asarray(self.point_colors[i][hue_mask])

                # Sort the points for the beeswarm algorithm
                sorter = np.argsort(swarm_data)
                swarm_data = swarm_data[sorter]
                point_colors = point_colors[sorter]

                # Plot the points in centered positions
                cat_pos = np.ones(swarm_data.size) * i
                kws.update(c=palette[point_colors])
                if self.orient == "v":
                    points = ax.scatter(cat_pos, swarm_data, s=s, **kws)
                else:
                    points = ax.scatter(swarm_data, cat_pos, s=s, **kws)

                centers.append(i)
                swarms.append(points)

            else:
                offsets = self.hue_offsets
                width = self.nested_width

                for j, hue_level in enumerate(self.hue_names):
                    hue_mask = self.plot_hues[i] == hue_level
                    swarm_data = np.asarray(group_data[hue_mask])
                    point_colors = np.asarray(self.point_colors[i][hue_mask])

                    # Sort the points for the beeswarm algorithm
                    sorter = np.argsort(swarm_data)
                    swarm_data = swarm_data[sorter]
                    point_colors = point_colors[sorter]

                    # Plot the points in centered positions
                    center = i + offsets[j]
                    cat_pos = np.ones(swarm_data.size) * center
                    kws.update(c=palette[point_colors])
                    if self.orient == "v":
                        points = ax.scatter(cat_pos, swarm_data, s=s, **kws)
                    else:
                        points = ax.scatter(swarm_data, cat_pos, s=s, **kws)

                    centers.append(center)
                    swarms.append(points)

        # Autoscale the valus axis to set the data/axes transforms properly
        ax.autoscale_view(scalex=self.orient == "h", scaley=self.orient == "v")

        # Update the position of each point on the categorical axis
        # Do this after plotting so that the numerical axis limits are correct
        for center, swarm in zip(centers, swarms):
            if swarm.get_offsets().size:
                self.swarm_points(ax, swarm, center, width, s, **kws)

    def plot(self, ax, kws):
        """Make the full plot."""
        self.draw_swarmplot(ax, kws)
        self.add_legend_data(ax)
        self.annotate_axes(ax)
        if self.orient == "h":
            ax.invert_yaxis()


class _CategoricalStatPlotter(_CategoricalPlotter):

    require_numeric = True

    @property
    def nested_width(self):
        """A float with the width of plot elements when hue nesting is used."""
        if self.dodge:
            width = self.width / len(self.hue_names)
        else:
            width = self.width
        return width

    def estimate_statistic(self, estimator, ci, n_boot, seed):

        if self.hue_names is None:
            statistic = []
            confint = []
        else:
            statistic = [[] for _ in self.plot_data]
            confint = [[] for _ in self.plot_data]

        for i, group_data in enumerate(self.plot_data):

            # Option 1: we have a single layer of grouping
            # --------------------------------------------

            if self.plot_hues is None:

                if self.plot_units is None:
                    stat_data = remove_na(group_data)
                    unit_data = None
                else:
                    unit_data = self.plot_units[i]
                    have = pd.notnull(np.c_[group_data, unit_data]).all(axis=1)
                    stat_data = group_data[have]
                    unit_data = unit_data[have]

                # Estimate a statistic from the vector of data
                if not stat_data.size:
                    statistic.append(np.nan)
                else:
                    statistic.append(estimator(stat_data))

                # Get a confidence interval for this estimate
                if ci is not None:

                    if stat_data.size < 2:
                        confint.append([np.nan, np.nan])
                        continue

                    if ci == "sd":

                        estimate = estimator(stat_data)
                        sd = np.std(stat_data)
                        confint.append((estimate - sd, estimate + sd))

                    else:

                        boots = bootstrap(stat_data, func=estimator,
                                          n_boot=n_boot,
                                          units=unit_data,
                                          seed=seed)
                        confint.append(utils.ci(boots, ci))

            # Option 2: we are grouping by a hue layer
            # ----------------------------------------

            else:
                for j, hue_level in enumerate(self.hue_names):

                    if not self.plot_hues[i].size:
                        statistic[i].append(np.nan)
                        if ci is not None:
                            confint[i].append((np.nan, np.nan))
                        continue

                    hue_mask = self.plot_hues[i] == hue_level
                    if self.plot_units is None:
                        stat_data = remove_na(group_data[hue_mask])
                        unit_data = None
                    else:
                        group_units = self.plot_units[i]
                        have = pd.notnull(
                            np.c_[group_data, group_units]
                        ).all(axis=1)
                        stat_data = group_data[hue_mask & have]
                        unit_data = group_units[hue_mask & have]

                    # Estimate a statistic from the vector of data
                    if not stat_data.size:
                        statistic[i].append(np.nan)
                    else:
                        statistic[i].append(estimator(stat_data))

                    # Get a confidence interval for this estimate
                    if ci is not None:

                        if stat_data.size < 2:
                            confint[i].append([np.nan, np.nan])
                            continue

                        if ci == "sd":

                            estimate = estimator(stat_data)
                            sd = np.std(stat_data)
                            confint[i].append((estimate - sd, estimate + sd))

                        else:

                            boots = bootstrap(stat_data, func=estimator,
                                              n_boot=n_boot,
                                              units=unit_data,
                                              seed=seed)
                            confint[i].append(utils.ci(boots, ci))

        # Save the resulting values for plotting
        self.statistic = np.array(statistic)
        self.confint = np.array(confint)

    def draw_confints(self, ax, at_group, confint, colors,
                      errwidth=None, capsize=None, **kws):

        if errwidth is not None:
            kws.setdefault("lw", errwidth)
        else:
            kws.setdefault("lw", mpl.rcParams["lines.linewidth"] * 1.8)

        for at, (ci_low, ci_high), color in zip(at_group,
                                                confint,
                                                colors):
            if self.orient == "v":
                ax.plot([at, at], [ci_low, ci_high], color=color, **kws)
                if capsize is not None:
                    ax.plot([at - capsize / 2, at + capsize / 2],
                            [ci_low, ci_low], color=color, **kws)
                    ax.plot([at - capsize / 2, at + capsize / 2],
                            [ci_high, ci_high], color=color, **kws)
            else:
                ax.plot([ci_low, ci_high], [at, at], color=color, **kws)
                if capsize is not None:
                    ax.plot([ci_low, ci_low],
                            [at - capsize / 2, at + capsize / 2],
                            color=color, **kws)
                    ax.plot([ci_high, ci_high],
                            [at - capsize / 2, at + capsize / 2],
                            color=color, **kws)


class _BarPlotter(_CategoricalStatPlotter):
    """Show point estimates and confidence intervals with bars."""

    def __init__(self, x, y, hue, data, order, hue_order,
                 estimator, ci, n_boot, units, seed,
                 orient, color, palette, saturation, errcolor,
                 errwidth, capsize, dodge):
        """Initialize the plotter."""
        self.establish_variables(x, y, hue, data, orient,
                                 order, hue_order, units)
        self.establish_colors(color, palette, saturation)
        self.estimate_statistic(estimator, ci, n_boot, seed)

        self.dodge = dodge

        self.errcolor = errcolor
        self.errwidth = errwidth
        self.capsize = capsize

    def draw_bars(self, ax, kws):
        """Draw the bars onto `ax`."""
        # Get the right matplotlib function depending on the orientation
        barfunc = ax.bar if self.orient == "v" else ax.barh
        barpos = np.arange(len(self.statistic))

        if self.plot_hues is None:

            # Draw the bars
            barfunc(barpos, self.statistic, self.width,
                    color=self.colors, align="center", **kws)

            # Draw the confidence intervals
            errcolors = [self.errcolor] * len(barpos)
            self.draw_confints(ax,
                               barpos,
                               self.confint,
                               errcolors,
                               self.errwidth,
                               self.capsize)

        else:

            for j, hue_level in enumerate(self.hue_names):

                # Draw the bars
                offpos = barpos + self.hue_offsets[j]
                barfunc(offpos, self.statistic[:, j], self.nested_width,
                        color=self.colors[j], align="center",
                        label=hue_level, **kws)

                # Draw the confidence intervals
                if self.confint.size:
                    confint = self.confint[:, j]
                    errcolors = [self.errcolor] * len(offpos)
                    self.draw_confints(ax,
                                       offpos,
                                       confint,
                                       errcolors,
                                       self.errwidth,
                                       self.capsize)

    def plot(self, ax, bar_kws):
        """Make the plot."""
        self.draw_bars(ax, bar_kws)
        self.annotate_axes(ax)
        if self.orient == "h":
            ax.invert_yaxis()


class _PointPlotter(_CategoricalStatPlotter):

    default_palette = "dark"

    """Show point estimates and confidence intervals with (joined) points."""
    def __init__(self, x, y, hue, data, order, hue_order,
                 estimator, ci, n_boot, units, seed,
                 markers, linestyles, dodge, join, scale,
                 orient, color, palette, errwidth=None, capsize=None):
        """Initialize the plotter."""
        self.establish_variables(x, y, hue, data, orient,
                                 order, hue_order, units)
        self.establish_colors(color, palette, 1)
        self.estimate_statistic(estimator, ci, n_boot, seed)

        # Override the default palette for single-color plots
        if hue is None and color is None and palette is None:
            self.colors = [color_palette()[0]] * len(self.colors)

        # Don't join single-layer plots with different colors
        if hue is None and palette is not None:
            join = False

        # Use a good default for `dodge=True`
        if dodge is True and self.hue_names is not None:
            dodge = .025 * len(self.hue_names)

        # Make sure we have a marker for each hue level
        if isinstance(markers, str):
            markers = [markers] * len(self.colors)
        self.markers = markers

        # Make sure we have a line style for each hue level
        if isinstance(linestyles, str):
            linestyles = [linestyles] * len(self.colors)
        self.linestyles = linestyles

        # Set the other plot components
        self.dodge = dodge
        self.join = join
        self.scale = scale
        self.errwidth = errwidth
        self.capsize = capsize

    @property
    def hue_offsets(self):
        """Offsets relative to the center position for each hue level."""
        if self.dodge:
            offset = np.linspace(0, self.dodge, len(self.hue_names))
            offset -= offset.mean()
        else:
            offset = np.zeros(len(self.hue_names))
        return offset

    def draw_points(self, ax):
        """Draw the main data components of the plot."""
        # Get the center positions on the categorical axis
        pointpos = np.arange(len(self.statistic))

        # Get the size of the plot elements
        lw = mpl.rcParams["lines.linewidth"] * 1.8 * self.scale
        mew = lw * .75
        markersize = np.pi * np.square(lw) * 2

        if self.plot_hues is None:

            # Draw lines joining each estimate point
            if self.join:
                color = self.colors[0]
                ls = self.linestyles[0]
                if self.orient == "h":
                    ax.plot(self.statistic, pointpos,
                            color=color, ls=ls, lw=lw)
                else:
                    ax.plot(pointpos, self.statistic,
                            color=color, ls=ls, lw=lw)

            # Draw the confidence intervals
            self.draw_confints(ax, pointpos, self.confint, self.colors,
                               self.errwidth, self.capsize)

            # Draw the estimate points
            marker = self.markers[0]
            colors = [mpl.colors.colorConverter.to_rgb(c) for c in self.colors]
            if self.orient == "h":
                x, y = self.statistic, pointpos
            else:
                x, y = pointpos, self.statistic
            ax.scatter(x, y,
                       linewidth=mew, marker=marker, s=markersize,
                       facecolor=colors, edgecolor=colors)

        else:

            offsets = self.hue_offsets
            for j, hue_level in enumerate(self.hue_names):

                # Determine the values to plot for this level
                statistic = self.statistic[:, j]

                # Determine the position on the categorical and z axes
                offpos = pointpos + offsets[j]
                z = j + 1

                # Draw lines joining each estimate point
                if self.join:
                    color = self.colors[j]
                    ls = self.linestyles[j]
                    if self.orient == "h":
                        ax.plot(statistic, offpos, color=color,
                                zorder=z, ls=ls, lw=lw)
                    else:
                        ax.plot(offpos, statistic, color=color,
                                zorder=z, ls=ls, lw=lw)

                # Draw the confidence intervals
                if self.confint.size:
                    confint = self.confint[:, j]
                    errcolors = [self.colors[j]] * len(offpos)
                    self.draw_confints(ax, offpos, confint, errcolors,
                                       self.errwidth, self.capsize,
                                       zorder=z)

                # Draw the estimate points
                n_points = len(remove_na(offpos))
                marker = self.markers[j]
                color = mpl.colors.colorConverter.to_rgb(self.colors[j])

                if self.orient == "h":
                    x, y = statistic, offpos
                else:
                    x, y = offpos, statistic

                if not len(remove_na(statistic)):
                    x = y = [np.nan] * n_points

                ax.scatter(x, y, label=hue_level,
                           facecolor=color, edgecolor=color,
                           linewidth=mew, marker=marker, s=markersize,
                           zorder=z)

    def plot(self, ax):
        """Make the plot."""
        self.draw_points(ax)
        self.annotate_axes(ax)
        if self.orient == "h":
            ax.invert_yaxis()


class _CountPlotter(_BarPlotter):
    require_numeric = False


class _LVPlotter(_CategoricalPlotter):

    def __init__(self, x, y, hue, data, order, hue_order,
                 orient, color, palette, saturation,
                 width, dodge, k_depth, linewidth, scale, outlier_prop,
                 showfliers=True):

        self.width = width
        self.dodge = dodge
        self.saturation = saturation

        if k_depth not in ('proportion', 'tukey', 'trustworthy') and (
            not isinstance(k_depth, numbers.Number)
        ):
            raise ValueError(f'k_depth "{k_depth}" not recognized')
        self.k_depth = k_depth

        # TODO seems this member is only used to frame the legend artists
        if linewidth is None:
            linewidth = mpl.rcParams["lines.linewidth"]
        self.linewidth = linewidth

        if scale not in ('linear', 'exponential', 'area'):
            raise ValueError(f'Scale "{scale}" not recognized')
        self.scale = scale

        if ((outlier_prop > 1) or (outlier_prop < 0)):
            msg = f'outlier_prop {outlier_prop} not in range [0, 1]'
            raise ValueError(msg)
        self.outlier_prop = outlier_prop

        self.showfliers = showfliers

        self.establish_variables(x, y, hue, data, orient, order, hue_order)
        self.establish_colors(color, palette, saturation)

    def _lv_box_ends(self, vals):
        """Get the number of data points and calculate `depth` of
        letter-value plot."""
        vals = np.asarray(vals)
        vals = vals[np.isfinite(vals)]
        n = len(vals)
        p = self.outlier_prop

        # Select the depth, i.e. number of boxes to draw, based on the method
        if p == 0:
            # Zero outliers; extend boxes to 100% of the data
            k = int(np.log2(n)) + 1
        elif self.k_depth == 'tukey':
            # This results with 5-8 points in each tail
            k = int(np.log2(n)) - 3
        elif self.k_depth == 'proportion':
            k = int(np.log2(n)) - int(np.log2(n * p)) + 1
        elif self.k_depth == 'trustworthy':
            k = int(np.log2(n / (2 * stats.norm.ppf((1 - p)) ** 2))) + 1
        else:
            k = int(self.k_depth)  # allow having k as input
        # If the number happens to be less than 1, set k to 1
        if k < 1:
            k = 1

        # Calculate the upper box ends
        upper = [100 * (1 - 0.5 ** (i + 1)) for i in range(k, 0, -1)]
        # Calculate the lower box ends
        lower = [100 * (0.5 ** (i + 1)) for i in range(k, 0, -1)]
        # Stitch the box ends together
        percentile_ends = [(i, j) for i, j in zip(lower, upper)]
        box_ends = [np.percentile(vals, q) for q in percentile_ends]
        return box_ends, k

    def _lv_outliers(self, vals, k):
        """Find the outliers based on the letter value depth."""
        perc_ends = (100 * (0.5 ** (k + 1)), 100 * (1 - 0.5 ** (k + 1)))
        edges = np.percentile(vals, perc_ends)
        lower_out = vals[np.where(vals < edges[0])[0]]
        upper_out = vals[np.where(vals > edges[1])[0]]
        return np.concatenate((lower_out, upper_out))

    def _width_functions(self, width_func):
        # Dictionary of functions for computing the width of the boxes
        width_functions = {'linear': lambda h, i, k: (i + 1.) / k,
                           'exponential': lambda h, i, k: 2**(-k + i - 1),
                           'area': lambda h, i, k: (1 - 2**(-k + i - 2)) / h}
        return width_functions[width_func]

    def _lvplot(self, box_data, positions,
                color=[255. / 256., 185. / 256., 0.],
                vert=True, widths=1, ax=None, **kws):

        vert = self.orient == "v"
        x = positions[0]
        box_data = np.asarray(box_data)

        # If we only have one data point, plot a line
        if len(box_data) == 1:
            kws.update({'color': self.gray, 'linestyle': '-'})
            ys = [box_data[0], box_data[0]]
            xs = [x - widths / 2, x + widths / 2]
            if vert:
                xx, yy = xs, ys
            else:
                xx, yy = ys, xs
            ax.plot(xx, yy, **kws)
        else:
            # Get the number of data points and calculate "depth" of
            # letter-value plot
            box_ends, k = self._lv_box_ends(box_data)

            # Anonymous functions for calculating the width and height
            # of the letter value boxes
            width = self._width_functions(self.scale)

            # Function to find height of boxes
            def height(b):
                return b[1] - b[0]

            # Functions to construct the letter value boxes
            def vert_perc_box(x, b, i, k, w):
                rect = Patches.Rectangle((x - widths * w / 2, b[0]),
                                         widths * w,
                                         height(b), fill=True)
                return rect

            def horz_perc_box(x, b, i, k, w):
                rect = Patches.Rectangle((b[0], x - widths * w / 2),
                                         height(b), widths * w,
                                         fill=True)
                return rect

            # Scale the width of the boxes so the biggest starts at 1
            w_area = np.array([width(height(b), i, k)
                               for i, b in enumerate(box_ends)])
            w_area = w_area / np.max(w_area)

            # Calculate the medians
            y = np.median(box_data)

            # Calculate the outliers and plot (only if showfliers == True)
            outliers = []
            if self.showfliers:
                outliers = self._lv_outliers(box_data, k)
            hex_color = mpl.colors.rgb2hex(color)

            if vert:
                box_func = vert_perc_box
                xs_median = [x - widths / 2, x + widths / 2]
                ys_median = [y, y]
                xs_outliers = np.repeat(x, len(outliers))
                ys_outliers = outliers

            else:
                box_func = horz_perc_box
                xs_median = [y, y]
                ys_median = [x - widths / 2, x + widths / 2]
                xs_outliers = outliers
                ys_outliers = np.repeat(x, len(outliers))

            boxes = [box_func(x, b[0], i, k, b[1])
                     for i, b in enumerate(zip(box_ends, w_area))]

            # Plot the medians
            with axes_style(rc={"lines.solid_capstyle": "butt"}):
                ax.plot(xs_median, ys_median, c='.15', alpha=.45, **kws)

            # Plot outliers (if any)
            if len(outliers) > 0:
                ax.scatter(xs_outliers, ys_outliers, marker='d',
                           c=self.gray, **kws)

            # Construct a color map from the input color
            rgb = [hex_color, (1, 1, 1)]
            cmap = mpl.colors.LinearSegmentedColormap.from_list('new_map', rgb)
            collection = PatchCollection(boxes, cmap=cmap, edgecolor=self.gray)

            # Set the color gradation, first box will have color=hex_color
            collection.set_array(np.array(np.linspace(1, 0, len(boxes))))

            # Plot the boxes
            ax.add_collection(collection)

    def draw_letter_value_plot(self, ax, kws):
        """Use matplotlib to draw a letter value plot on an Axes."""
        for i, group_data in enumerate(self.plot_data):

            if self.plot_hues is None:

                # Handle case where there is data at this level
                if group_data.size == 0:
                    continue

                # Draw a single box or a set of boxes
                # with a single level of grouping
                box_data = remove_na(group_data)

                # Handle case where there is no non-null data
                if box_data.size == 0:
                    continue

                color = self.colors[i]

                self._lvplot(box_data,
                             positions=[i],
                             color=color,
                             widths=self.width,
                             ax=ax,
                             **kws)

            else:
                # Draw nested groups of boxes
                offsets = self.hue_offsets
                for j, hue_level in enumerate(self.hue_names):

                    # Add a legend for this hue level
                    if not i:
                        self.add_legend_data(ax, self.colors[j], hue_level)

                    # Handle case where there is data at this level
                    if group_data.size == 0:
                        continue

                    hue_mask = self.plot_hues[i] == hue_level
                    box_data = remove_na(group_data[hue_mask])

                    # Handle case where there is no non-null data
                    if box_data.size == 0:
                        continue

                    color = self.colors[j]
                    center = i + offsets[j]
                    self._lvplot(box_data,
                                 positions=[center],
                                 color=color,
                                 widths=self.nested_width,
                                 ax=ax,
                                 **kws)

        # Autoscale the values axis to make sure all patches are visible
        ax.autoscale_view(scalex=self.orient == "h", scaley=self.orient == "v")

    def plot(self, ax, boxplot_kws):
        """Make the plot."""
        self.draw_letter_value_plot(ax, boxplot_kws)
        self.annotate_axes(ax)
        if self.orient == "h":
            ax.invert_yaxis()


_categorical_docs = dict(

    # Shared narrative docs
    categorical_narrative=dedent("""\
    This function always treats one of the variables as categorical and
    draws data at ordinal positions (0, 1, ... n) on the relevant axis, even
    when the data has a numeric or date type.

    See the :ref:`tutorial <categorical_tutorial>` for more information.\
    """),
    main_api_narrative=dedent("""\

    Input data can be passed in a variety of formats, including:

    - Vectors of data represented as lists, numpy arrays, or pandas Series
      objects passed directly to the ``x``, ``y``, and/or ``hue`` parameters.
    - A "long-form" DataFrame, in which case the ``x``, ``y``, and ``hue``
      variables will determine how the data are plotted.
    - A "wide-form" DataFrame, such that each numeric column will be plotted.
    - An array or list of vectors.

    In most cases, it is possible to use numpy or Python objects, but pandas
    objects are preferable because the associated names will be used to
    annotate the axes. Additionally, you can use Categorical types for the
    grouping variables to control the order of plot elements.\
    """),

    # Shared function parameters
    input_params=dedent("""\
    x, y, hue : names of variables in ``data`` or vector data, optional
        Inputs for plotting long-form data. See examples for interpretation.\
        """),
    string_input_params=dedent("""\
    x, y, hue : names of variables in ``data``
        Inputs for plotting long-form data. See examples for interpretation.\
        """),
    categorical_data=dedent("""\
    data : DataFrame, array, or list of arrays, optional
        Dataset for plotting. If ``x`` and ``y`` are absent, this is
        interpreted as wide-form. Otherwise it is expected to be long-form.\
    """),
    long_form_data=dedent("""\
    data : DataFrame
        Long-form (tidy) dataset for plotting. Each column should correspond
        to a variable, and each row should correspond to an observation.\
    """),
    order_vars=dedent("""\
    order, hue_order : lists of strings, optional
        Order to plot the categorical levels in, otherwise the levels are
        inferred from the data objects.\
        """),
    stat_api_params=dedent("""\
    estimator : callable that maps vector -> scalar, optional
        Statistical function to estimate within each categorical bin.
    ci : float or "sd" or None, optional
        Size of confidence intervals to draw around estimated values.  If
        "sd", skip bootstrapping and draw the standard deviation of the
        observations. If ``None``, no bootstrapping will be performed, and
        error bars will not be drawn.
    n_boot : int, optional
        Number of bootstrap iterations to use when computing confidence
        intervals.
    units : name of variable in ``data`` or vector data, optional
        Identifier of sampling units, which will be used to perform a
        multilevel bootstrap and account for repeated measures design.
    seed : int, numpy.random.Generator, or numpy.random.RandomState, optional
        Seed or random number generator for reproducible bootstrapping.\
    """),
    orient=dedent("""\
    orient : "v" | "h", optional
        Orientation of the plot (vertical or horizontal). This is usually
        inferred based on the type of the input variables, but it can be used
        to resolve ambiguitiy when both `x` and `y` are numeric or when
        plotting wide-form data.\
    """),
    color=dedent("""\
    color : matplotlib color, optional
        Color for all of the elements, or seed for a gradient palette.\
    """),
    palette=dedent("""\
    palette : palette name, list, or dict, optional
        Color palette that maps either the grouping variable or the hue
        variable. If the palette is a dictionary, keys should be names of
        levels and values should be matplotlib colors.\
    """),
    saturation=dedent("""\
    saturation : float, optional
        Proportion of the original saturation to draw colors at. Large patches
        often look better with slightly desaturated colors, but set this to
        ``1`` if you want the plot colors to perfectly match the input color
        spec.\
    """),
    capsize=dedent("""\
         capsize : float, optional
             Width of the "caps" on error bars.
         """),
    errwidth=dedent("""\
         errwidth : float, optional
             Thickness of error bar lines (and caps).\
         """),
    width=dedent("""\
    width : float, optional
        Width of a full element when not using hue nesting, or width of all the
        elements for one level of the major grouping variable.\
    """),
    dodge=dedent("""\
    dodge : bool, optional
        When hue nesting is used, whether elements should be shifted along the
        categorical axis.\
    """),
    linewidth=dedent("""\
    linewidth : float, optional
        Width of the gray lines that frame the plot elements.\
    """),
    ax_in=dedent("""\
    ax : matplotlib Axes, optional
        Axes object to draw the plot onto, otherwise uses the current Axes.\
    """),
    ax_out=dedent("""\
    ax : matplotlib Axes
        Returns the Axes object with the plot drawn onto it.\
    """),

    # Shared see also
    boxplot=dedent("""\
    boxplot : A traditional box-and-whisker plot with a similar API.\
    """),
    violinplot=dedent("""\
    violinplot : A combination of boxplot and kernel density estimation.\
    """),
    stripplot=dedent("""\
    stripplot : A scatterplot where one variable is categorical. Can be used
                in conjunction with other plots to show each observation.\
    """),
    swarmplot=dedent("""\
    swarmplot : A categorical scatterplot where the points do not overlap. Can
                be used with other plots to show each observation.\
    """),
    barplot=dedent("""\
    barplot : Show point estimates and confidence intervals using bars.\
    """),
    countplot=dedent("""\
    countplot : Show the counts of observations in each categorical bin.\
    """),
    pointplot=dedent("""\
    pointplot : Show point estimates and confidence intervals using scatterplot
                glyphs.\
    """),
    catplot=dedent("""\
    catplot : Combine a categorical plot with a :class:`FacetGrid`.\
    """),
    boxenplot=dedent("""\
    boxenplot : An enhanced boxplot for larger datasets.\
    """),

)

_categorical_docs.update(_facet_docs)


@_deprecate_positional_args
def boxplot(
    *,
    x=None, y=None,
    hue=None, data=None,
    order=None, hue_order=None,
    orient=None, color=None, palette=None, saturation=.75,
    width=.8, dodge=True, fliersize=5, linewidth=None,
    whis=1.5, ax=None,
    **kwargs
):

    plotter = _BoxPlotter(x, y, hue, data, order, hue_order,
                          orient, color, palette, saturation,
                          width, dodge, fliersize, linewidth)

    if ax is None:
        ax = plt.gca()
    kwargs.update(dict(whis=whis))

    plotter.plot(ax, kwargs)
    return ax


boxplot.__doc__ = dedent("""\
    Draw a box plot to show distributions with respect to categories.

    A box plot (or box-and-whisker plot) shows the distribution of quantitative
    data in a way that facilitates comparisons between variables or across
    levels of a categorical variable. The box shows the quartiles of the
    dataset while the whiskers extend to show the rest of the distribution,
    except for points that are determined to be "outliers" using a method
    that is a function of the inter-quartile range.

    {main_api_narrative}

    {categorical_narrative}

    Parameters
    ----------
    {input_params}
    {categorical_data}
    {order_vars}
    {orient}
    {color}
    {palette}
    {saturation}
    {width}
    {dodge}
    fliersize : float, optional
        Size of the markers used to indicate outlier observations.
    {linewidth}
    whis : float, optional
        Proportion of the IQR past the low and high quartiles to extend the
        plot whiskers. Points outside this range will be identified as
        outliers.
    {ax_in}
    kwargs : key, value mappings
        Other keyword arguments are passed through to
        :meth:`matplotlib.axes.Axes.boxplot`.

    Returns
    -------
    {ax_out}

    See Also
    --------
    {violinplot}
    {stripplot}
    {swarmplot}
    {catplot}

    Examples
    --------

    Draw a single horizontal boxplot:

    .. plot::
        :context: close-figs

        >>> import seaborn as sns
        >>> sns.set(style="whitegrid")
        >>> tips = sns.load_dataset("tips")
        >>> ax = sns.boxplot(x=tips["total_bill"])

    Draw a vertical boxplot grouped by a categorical variable:

    .. plot::
        :context: close-figs

        >>> ax = sns.boxplot(x="day", y="total_bill", data=tips)

    Draw a boxplot with nested grouping by two categorical variables:

    .. plot::
        :context: close-figs

        >>> ax = sns.boxplot(x="day", y="total_bill", hue="smoker",
        ...                  data=tips, palette="Set3")

    Draw a boxplot with nested grouping when some bins are empty:

    .. plot::
        :context: close-figs

        >>> ax = sns.boxplot(x="day", y="total_bill", hue="time",
        ...                  data=tips, linewidth=2.5)

    Control box order by passing an explicit order:

    .. plot::
        :context: close-figs

        >>> ax = sns.boxplot(x="time", y="tip", data=tips,
        ...                  order=["Dinner", "Lunch"])

    Draw a boxplot for each numeric variable in a DataFrame:

    .. plot::
        :context: close-figs

        >>> iris = sns.load_dataset("iris")
        >>> ax = sns.boxplot(data=iris, orient="h", palette="Set2")

    Use ``hue`` without changing box position or width:

    .. plot::
        :context: close-figs

        >>> tips["weekend"] = tips["day"].isin(["Sat", "Sun"])
        >>> ax = sns.boxplot(x="day", y="total_bill", hue="weekend",
        ...                  data=tips, dodge=False)

    Use :func:`swarmplot` to show the datapoints on top of the boxes:

    .. plot::
        :context: close-figs

        >>> ax = sns.boxplot(x="day", y="total_bill", data=tips)
        >>> ax = sns.swarmplot(x="day", y="total_bill", data=tips, color=".25")

    Use :func:`catplot` to combine a :func:`boxplot` and a
    :class:`FacetGrid`. This allows grouping within additional categorical
    variables. Using :func:`catplot` is safer than using :class:`FacetGrid`
    directly, as it ensures synchronization of variable order across facets:

    .. plot::
        :context: close-figs

        >>> g = sns.catplot(x="sex", y="total_bill",
        ...                 hue="smoker", col="time",
        ...                 data=tips, kind="box",
        ...                 height=4, aspect=.7);

    """).format(**_categorical_docs)


@_deprecate_positional_args
def violinplot(
    *,
    x=None, y=None,
    hue=None, data=None,
    order=None, hue_order=None,
    bw="scott", cut=2, scale="area", scale_hue=True, gridsize=100,
    width=.8, inner="box", split=False, dodge=True, orient=None,
    linewidth=None, color=None, palette=None, saturation=.75,
    ax=None, **kwargs,
):

    plotter = _ViolinPlotter(x, y, hue, data, order, hue_order,
                             bw, cut, scale, scale_hue, gridsize,
                             width, inner, split, dodge, orient, linewidth,
                             color, palette, saturation)

    if ax is None:
        ax = plt.gca()

    plotter.plot(ax)
    return ax


violinplot.__doc__ = dedent("""\
    Draw a combination of boxplot and kernel density estimate.

    A violin plot plays a similar role as a box and whisker plot. It shows the
    distribution of quantitative data across several levels of one (or more)
    categorical variables such that those distributions can be compared. Unlike
    a box plot, in which all of the plot components correspond to actual
    datapoints, the violin plot features a kernel density estimation of the
    underlying distribution.

    This can be an effective and attractive way to show multiple distributions
    of data at once, but keep in mind that the estimation procedure is
    influenced by the sample size, and violins for relatively small samples
    might look misleadingly smooth.

    {main_api_narrative}

    {categorical_narrative}

    Parameters
    ----------
    {input_params}
    {categorical_data}
    {order_vars}
    bw : {{'scott', 'silverman', float}}, optional
        Either the name of a reference rule or the scale factor to use when
        computing the kernel bandwidth. The actual kernel size will be
        determined by multiplying the scale factor by the standard deviation of
        the data within each bin.
    cut : float, optional
        Distance, in units of bandwidth size, to extend the density past the
        extreme datapoints. Set to 0 to limit the violin range within the range
        of the observed data (i.e., to have the same effect as ``trim=True`` in
        ``ggplot``.
    scale : {{"area", "count", "width"}}, optional
        The method used to scale the width of each violin. If ``area``, each
        violin will have the same area. If ``count``, the width of the violins
        will be scaled by the number of observations in that bin. If ``width``,
        each violin will have the same width.
    scale_hue : bool, optional
        When nesting violins using a ``hue`` variable, this parameter
        determines whether the scaling is computed within each level of the
        major grouping variable (``scale_hue=True``) or across all the violins
        on the plot (``scale_hue=False``).
    gridsize : int, optional
        Number of points in the discrete grid used to compute the kernel
        density estimate.
    {width}
    inner : {{"box", "quartile", "point", "stick", None}}, optional
        Representation of the datapoints in the violin interior. If ``box``,
        draw a miniature boxplot. If ``quartiles``, draw the quartiles of the
        distribution.  If ``point`` or ``stick``, show each underlying
        datapoint. Using ``None`` will draw unadorned violins.
    split : bool, optional
        When using hue nesting with a variable that takes two levels, setting
        ``split`` to True will draw half of a violin for each level. This can
        make it easier to directly compare the distributions.
    {dodge}
    {orient}
    {linewidth}
    {color}
    {palette}
    {saturation}
    {ax_in}

    Returns
    -------
    {ax_out}

    See Also
    --------
    {boxplot}
    {stripplot}
    {swarmplot}
    {catplot}

    Examples
    --------

    Draw a single horizontal violinplot:

    .. plot::
        :context: close-figs

        >>> import seaborn as sns
        >>> sns.set(style="whitegrid")
        >>> tips = sns.load_dataset("tips")
        >>> ax = sns.violinplot(x=tips["total_bill"])

    Draw a vertical violinplot grouped by a categorical variable:

    .. plot::
        :context: close-figs

        >>> ax = sns.violinplot(x="day", y="total_bill", data=tips)

    Draw a violinplot with nested grouping by two categorical variables:

    .. plot::
        :context: close-figs

        >>> ax = sns.violinplot(x="day", y="total_bill", hue="smoker",
        ...                     data=tips, palette="muted")

    Draw split violins to compare the across the hue variable:

    .. plot::
        :context: close-figs

        >>> ax = sns.violinplot(x="day", y="total_bill", hue="smoker",
        ...                     data=tips, palette="muted", split=True)

    Control violin order by passing an explicit order:

    .. plot::
        :context: close-figs

        >>> ax = sns.violinplot(x="time", y="tip", data=tips,
        ...                     order=["Dinner", "Lunch"])

    Scale the violin width by the number of observations in each bin:

    .. plot::
        :context: close-figs

        >>> ax = sns.violinplot(x="day", y="total_bill", hue="sex",
        ...                     data=tips, palette="Set2", split=True,
        ...                     scale="count")

    Draw the quartiles as horizontal lines instead of a mini-box:

    .. plot::
        :context: close-figs

        >>> ax = sns.violinplot(x="day", y="total_bill", hue="sex",
        ...                     data=tips, palette="Set2", split=True,
        ...                     scale="count", inner="quartile")

    Show each observation with a stick inside the violin:

    .. plot::
        :context: close-figs

        >>> ax = sns.violinplot(x="day", y="total_bill", hue="sex",
        ...                     data=tips, palette="Set2", split=True,
        ...                     scale="count", inner="stick")

    Scale the density relative to the counts across all bins:

    .. plot::
        :context: close-figs

        >>> ax = sns.violinplot(x="day", y="total_bill", hue="sex",
        ...                     data=tips, palette="Set2", split=True,
        ...                     scale="count", inner="stick", scale_hue=False)

    Use a narrow bandwidth to reduce the amount of smoothing:

    .. plot::
        :context: close-figs

        >>> ax = sns.violinplot(x="day", y="total_bill", hue="sex",
        ...                     data=tips, palette="Set2", split=True,
        ...                     scale="count", inner="stick",
        ...                     scale_hue=False, bw=.2)

    Draw horizontal violins:

    .. plot::
        :context: close-figs

        >>> planets = sns.load_dataset("planets")
        >>> ax = sns.violinplot(x="orbital_period", y="method",
        ...                     data=planets[planets.orbital_period < 1000],
        ...                     scale="width", palette="Set3")

    Don't let density extend past extreme values in the data:

    .. plot::
        :context: close-figs

        >>> ax = sns.violinplot(x="orbital_period", y="method",
        ...                     data=planets[planets.orbital_period < 1000],
        ...                     cut=0, scale="width", palette="Set3")

    Use ``hue`` without changing violin position or width:

    .. plot::
        :context: close-figs

        >>> tips["weekend"] = tips["day"].isin(["Sat", "Sun"])
        >>> ax = sns.violinplot(x="day", y="total_bill", hue="weekend",
        ...                     data=tips, dodge=False)

    Use :func:`catplot` to combine a :func:`violinplot` and a
    :class:`FacetGrid`. This allows grouping within additional categorical
    variables. Using :func:`catplot` is safer than using :class:`FacetGrid`
    directly, as it ensures synchronization of variable order across facets:

    .. plot::
        :context: close-figs

        >>> g = sns.catplot(x="sex", y="total_bill",
        ...                 hue="smoker", col="time",
        ...                 data=tips, kind="violin", split=True,
        ...                 height=4, aspect=.7);

    """).format(**_categorical_docs)


@_deprecate_positional_args
def boxenplot(
    *,
    x=None, y=None,
    hue=None, data=None,
    order=None, hue_order=None,
    orient=None, color=None, palette=None, saturation=.75,
    width=.8, dodge=True, k_depth='proportion', linewidth=None,
    scale='exponential', outlier_prop=0.007, showfliers=True, ax=None,
    **kwargs
):

    plotter = _LVPlotter(x, y, hue, data, order, hue_order,
                         orient, color, palette, saturation,
                         width, dodge, k_depth, linewidth, scale,
                         outlier_prop, showfliers)

    if ax is None:
        ax = plt.gca()

    plotter.plot(ax, kwargs)
    return ax


boxenplot.__doc__ = dedent("""\
    Draw an enhanced box plot for larger datasets.

    This style of plot was originally named a "letter value" plot because it
    shows a large number of quantiles that are defined as "letter values".  It
    is similar to a box plot in plotting a nonparametric representation of a
    distribution in which all features correspond to actual observations. By
    plotting more quantiles, it provides more information about the shape of
    the distribution, particularly in the tails. For a more extensive
    explanation, you can read the paper that introduced the plot:

    https://vita.had.co.nz/papers/letter-value-plot.html

    {main_api_narrative}

    {categorical_narrative}

    Parameters
    ----------
    {input_params}
    {categorical_data}
    {order_vars}
    {orient}
    {color}
    {palette}
    {saturation}
    {width}
    {dodge}
    k_depth : "proportion" | "tukey" | "trustworthy", optional
        The number of boxes, and by extension number of percentiles, to draw.
        All methods are detailed in Wickham's paper. Each makes different
        assumptions about the number of outliers and leverages different
        statistical properties.
    {linewidth}
    scale : "linear" | "exponential" | "area", optional
        Method to use for the width of the letter value boxes. All give similar
        results visually. "linear" reduces the width by a constant linear
        factor, "exponential" uses the proportion of data not covered, "area"
        is proportional to the percentage of data covered.
    outlier_prop : float, optional
        Proportion of data believed to be outliers. Used to determine the
        number of percentiles to draw when `k_depth="proportion`.
    showfliers : bool, optional
        If False, suppress the plotting of outliers.
    {ax_in}
    kwargs : key, value mappings
        Other keyword arguments are passed through to
        :meth:`matplotlib.axes.Axes.plot` and
        :meth:`matplotlib.axes.Axes.scatter`.

    Returns
    -------
    {ax_out}

    See Also
    --------
    {violinplot}
    {boxplot}
    {catplot}

    Examples
    --------

    Draw a single horizontal boxen plot:

    .. plot::
        :context: close-figs

        >>> import seaborn as sns
        >>> sns.set(style="whitegrid")
        >>> tips = sns.load_dataset("tips")
        >>> ax = sns.boxenplot(x=tips["total_bill"])

    Draw a vertical boxen plot grouped by a categorical variable:

    .. plot::
        :context: close-figs

        >>> ax = sns.boxenplot(x="day", y="total_bill", data=tips)

    Draw a letter value plot with nested grouping by two categorical variables:

    .. plot::
        :context: close-figs

        >>> ax = sns.boxenplot(x="day", y="total_bill", hue="smoker",
        ...                    data=tips, palette="Set3")

    Draw a boxen plot with nested grouping when some bins are empty:

    .. plot::
        :context: close-figs

        >>> ax = sns.boxenplot(x="day", y="total_bill", hue="time",
        ...                    data=tips, linewidth=2.5)

    Control box order by passing an explicit order:

    .. plot::
        :context: close-figs

        >>> ax = sns.boxenplot(x="time", y="tip", data=tips,
        ...                    order=["Dinner", "Lunch"])

    Draw a boxen plot for each numeric variable in a DataFrame:

    .. plot::
        :context: close-figs

        >>> iris = sns.load_dataset("iris")
        >>> ax = sns.boxenplot(data=iris, orient="h", palette="Set2")

    Use :func:`stripplot` to show the datapoints on top of the boxes:

    .. plot::
        :context: close-figs

        >>> ax = sns.boxenplot(x="day", y="total_bill", data=tips)
        >>> ax = sns.stripplot(x="day", y="total_bill", data=tips,
        ...                    size=4, color="gray")

    Use :func:`catplot` to combine :func:`boxenplot` and a :class:`FacetGrid`.
    This allows grouping within additional categorical variables. Using
    :func:`catplot` is safer than using :class:`FacetGrid` directly, as it
    ensures synchronization of variable order across facets:

    .. plot::
        :context: close-figs

        >>> g = sns.catplot(x="sex", y="total_bill",
        ...                 hue="smoker", col="time",
        ...                 data=tips, kind="boxen",
        ...                 height=4, aspect=.7);

    """).format(**_categorical_docs)


@_deprecate_positional_args
def stripplot(
    *,
    x=None, y=None,
    hue=None, data=None,
    order=None, hue_order=None,
    jitter=True, dodge=False, orient=None, color=None, palette=None,
    size=5, edgecolor="gray", linewidth=0, ax=None,
    **kwargs
):

    if "split" in kwargs:
        dodge = kwargs.pop("split")
        msg = "The `split` parameter has been renamed to `dodge`."
        warnings.warn(msg, UserWarning)

    plotter = _StripPlotter(x, y, hue, data, order, hue_order,
                            jitter, dodge, orient, color, palette)
    if ax is None:
        ax = plt.gca()

    kwargs.setdefault("zorder", 3)
    size = kwargs.get("s", size)
    if linewidth is None:
        linewidth = size / 10
    if edgecolor == "gray":
        edgecolor = plotter.gray
    kwargs.update(dict(s=size ** 2,
                       edgecolor=edgecolor,
                       linewidth=linewidth))

    plotter.plot(ax, kwargs)
    return ax


stripplot.__doc__ = dedent("""\
    Draw a scatterplot where one variable is categorical.

    A strip plot can be drawn on its own, but it is also a good complement
    to a box or violin plot in cases where you want to show all observations
    along with some representation of the underlying distribution.

    {main_api_narrative}

    {categorical_narrative}

    Parameters
    ----------
    {input_params}
    {categorical_data}
    {order_vars}
    jitter : float, ``True``/``1`` is special-cased, optional
        Amount of jitter (only along the categorical axis) to apply. This
        can be useful when you have many points and they overlap, so that
        it is easier to see the distribution. You can specify the amount
        of jitter (half the width of the uniform random variable support),
        or just use ``True`` for a good default.
    dodge : bool, optional
        When using ``hue`` nesting, setting this to ``True`` will separate
        the strips for different hue levels along the categorical axis.
        Otherwise, the points for each level will be plotted on top of
        each other.
    {orient}
    {color}
    {palette}
    size : float, optional
        Radius of the markers, in points.
    edgecolor : matplotlib color, "gray" is special-cased, optional
        Color of the lines around each point. If you pass ``"gray"``, the
        brightness is determined by the color palette used for the body
        of the points.
    {linewidth}
    {ax_in}
    kwargs : key, value mappings
        Other keyword arguments are passed through to
        :meth:`matplotlib.axes.Axes.scatter`.

    Returns
    -------
    {ax_out}

    See Also
    --------
    {swarmplot}
    {boxplot}
    {violinplot}
    {catplot}

    Examples
    --------

    Draw a single horizontal strip plot:

    .. plot::
        :context: close-figs

        >>> import seaborn as sns
        >>> sns.set(style="whitegrid")
        >>> tips = sns.load_dataset("tips")
        >>> ax = sns.stripplot(x=tips["total_bill"])

    Group the strips by a categorical variable:

    .. plot::
        :context: close-figs

        >>> ax = sns.stripplot(x="day", y="total_bill", data=tips)

    Use a smaller amount of jitter:

    .. plot::
        :context: close-figs

        >>> ax = sns.stripplot(x="day", y="total_bill", data=tips, jitter=0.05)

    Draw horizontal strips:

    .. plot::
        :context: close-figs

        >>> ax = sns.stripplot(x="total_bill", y="day", data=tips)

    Draw outlines around the points:

    .. plot::
        :context: close-figs

        >>> ax = sns.stripplot(x="total_bill", y="day", data=tips,
        ...                    linewidth=1)

    Nest the strips within a second categorical variable:

    .. plot::
        :context: close-figs

        >>> ax = sns.stripplot(x="sex", y="total_bill", hue="day", data=tips)

    Draw each level of the ``hue`` variable at different locations on the
    major categorical axis:

    .. plot::
        :context: close-figs

        >>> ax = sns.stripplot(x="day", y="total_bill", hue="smoker",
        ...                    data=tips, palette="Set2", dodge=True)

    Control strip order by passing an explicit order:

    .. plot::
        :context: close-figs

        >>> ax = sns.stripplot(x="time", y="tip", data=tips,
        ...                    order=["Dinner", "Lunch"])

    Draw strips with large points and different aesthetics:

    .. plot::
        :context: close-figs

        >>> ax =  sns.stripplot(x="day", y="total_bill", hue="smoker",
        ...                    data=tips, palette="Set2", size=20, marker="D",
        ...                    edgecolor="gray", alpha=.25)

    Draw strips of observations on top of a box plot:

    .. plot::
        :context: close-figs

        >>> import numpy as np
        >>> ax = sns.boxplot(x="tip", y="day", data=tips, whis=np.inf)
        >>> ax = sns.stripplot(x="tip", y="day", data=tips, color=".3")

    Draw strips of observations on top of a violin plot:

    .. plot::
        :context: close-figs

        >>> ax = sns.violinplot(x="day", y="total_bill", data=tips,
        ...                     inner=None, color=".8")
        >>> ax = sns.stripplot(x="day", y="total_bill", data=tips)

    Use :func:`catplot` to combine a :func:`stripplot` and a
    :class:`FacetGrid`. This allows grouping within additional categorical
    variables. Using :func:`catplot` is safer than using :class:`FacetGrid`
    directly, as it ensures synchronization of variable order across facets:

    .. plot::
        :context: close-figs

        >>> g = sns.catplot(x="sex", y="total_bill",
        ...                 hue="smoker", col="time",
        ...                 data=tips, kind="strip",
        ...                 height=4, aspect=.7);

    """).format(**_categorical_docs)


@_deprecate_positional_args
def swarmplot(
    *,
    x=None, y=None,
    hue=None, data=None,
    order=None, hue_order=None,
    dodge=False, orient=None, color=None, palette=None,
    size=5, edgecolor="gray", linewidth=0, ax=None,
    **kwargs
):

    if "split" in kwargs:
        dodge = kwargs.pop("split")
        msg = "The `split` parameter has been renamed to `dodge`."
        warnings.warn(msg, UserWarning)

    plotter = _SwarmPlotter(x, y, hue, data, order, hue_order,
                            dodge, orient, color, palette)
    if ax is None:
        ax = plt.gca()

    kwargs.setdefault("zorder", 3)
    size = kwargs.get("s", size)
    if linewidth is None:
        linewidth = size / 10
    if edgecolor == "gray":
        edgecolor = plotter.gray
    kwargs.update(dict(s=size ** 2,
                       edgecolor=edgecolor,
                       linewidth=linewidth))

    plotter.plot(ax, kwargs)
    return ax


swarmplot.__doc__ = dedent("""\
    Draw a categorical scatterplot with non-overlapping points.

    This function is similar to :func:`stripplot`, but the points are adjusted
    (only along the categorical axis) so that they don't overlap. This gives a
    better representation of the distribution of values, but it does not scale
    well to large numbers of observations. This style of plot is sometimes
    called a "beeswarm".

    A swarm plot can be drawn on its own, but it is also a good complement
    to a box or violin plot in cases where you want to show all observations
    along with some representation of the underlying distribution.

    Arranging the points properly requires an accurate transformation between
    data and point coordinates. This means that non-default axis limits must
    be set *before* drawing the plot.

    {main_api_narrative}

    {categorical_narrative}

    Parameters
    ----------
    {input_params}
    {categorical_data}
    {order_vars}
    dodge : bool, optional
        When using ``hue`` nesting, setting this to ``True`` will separate
        the strips for different hue levels along the categorical axis.
        Otherwise, the points for each level will be plotted in one swarm.
    {orient}
    {color}
    {palette}
    size : float, optional
        Radius of the markers, in points.
    edgecolor : matplotlib color, "gray" is special-cased, optional
        Color of the lines around each point. If you pass ``"gray"``, the
        brightness is determined by the color palette used for the body
        of the points.
    {linewidth}
    {ax_in}
    kwargs : key, value mappings
        Other keyword arguments are passed through to
        :meth:`matplotlib.axes.Axes.scatter`.

    Returns
    -------
    {ax_out}

    See Also
    --------
    {boxplot}
    {violinplot}
    {stripplot}
    {catplot}

    Examples
    --------

    Draw a single horizontal swarm plot:

    .. plot::
        :context: close-figs

        >>> import seaborn as sns
        >>> sns.set(style="whitegrid")
        >>> tips = sns.load_dataset("tips")
        >>> ax = sns.swarmplot(x=tips["total_bill"])

    Group the swarms by a categorical variable:

    .. plot::
        :context: close-figs

        >>> ax = sns.swarmplot(x="day", y="total_bill", data=tips)

    Draw horizontal swarms:

    .. plot::
        :context: close-figs

        >>> ax = sns.swarmplot(x="total_bill", y="day", data=tips)

    Color the points using a second categorical variable:

    .. plot::
        :context: close-figs

        >>> ax = sns.swarmplot(x="day", y="total_bill", hue="sex", data=tips)

    Split each level of the ``hue`` variable along the categorical axis:

    .. plot::
        :context: close-figs

        >>> ax = sns.swarmplot(x="day", y="total_bill", hue="smoker",
        ...                    data=tips, palette="Set2", dodge=True)

    Control swarm order by passing an explicit order:

    .. plot::
        :context: close-figs

        >>> ax = sns.swarmplot(x="time", y="tip", data=tips,
        ...                    order=["Dinner", "Lunch"])

    Plot using larger points:

    .. plot::
        :context: close-figs

        >>> ax = sns.swarmplot(x="time", y="tip", data=tips, size=6)

    Draw swarms of observations on top of a box plot:

    .. plot::
        :context: close-figs

        >>> ax = sns.boxplot(x="tip", y="day", data=tips, whis=np.inf)
        >>> ax = sns.swarmplot(x="tip", y="day", data=tips, color=".2")

    Draw swarms of observations on top of a violin plot:

    .. plot::
        :context: close-figs

        >>> ax = sns.violinplot(x="day", y="total_bill", data=tips, inner=None)
        >>> ax = sns.swarmplot(x="day", y="total_bill", data=tips,
        ...                    color="white", edgecolor="gray")

    Use :func:`catplot` to combine a :func:`swarmplot` and a
    :class:`FacetGrid`. This allows grouping within additional categorical
    variables. Using :func:`catplot` is safer than using :class:`FacetGrid`
    directly, as it ensures synchronization of variable order across facets:

    .. plot::
        :context: close-figs

        >>> g = sns.catplot(x="sex", y="total_bill",
        ...                 hue="smoker", col="time",
        ...                 data=tips, kind="swarm",
        ...                 height=4, aspect=.7);

    """).format(**_categorical_docs)


@_deprecate_positional_args
def barplot(
    *,
    x=None, y=None,
    hue=None, data=None,
    order=None, hue_order=None,
    estimator=np.mean, ci=95, n_boot=1000, units=None, seed=None,
    orient=None, color=None, palette=None, saturation=.75,
    errcolor=".26", errwidth=None, capsize=None, dodge=True,
    ax=None,
    **kwargs,
):

    plotter = _BarPlotter(x, y, hue, data, order, hue_order,
                          estimator, ci, n_boot, units, seed,
                          orient, color, palette, saturation,
                          errcolor, errwidth, capsize, dodge)

    if ax is None:
        ax = plt.gca()

    plotter.plot(ax, kwargs)
    return ax


barplot.__doc__ = dedent("""\
    Show point estimates and confidence intervals as rectangular bars.

    A bar plot represents an estimate of central tendency for a numeric
    variable with the height of each rectangle and provides some indication of
    the uncertainty around that estimate using error bars. Bar plots include 0
    in the quantitative axis range, and they are a good choice when 0 is a
    meaningful value for the quantitative variable, and you want to make
    comparisons against it.

    For datasets where 0 is not a meaningful value, a point plot will allow you
    to focus on differences between levels of one or more categorical
    variables.

    It is also important to keep in mind that a bar plot shows only the mean
    (or other estimator) value, but in many cases it may be more informative to
    show the distribution of values at each level of the categorical variables.
    In that case, other approaches such as a box or violin plot may be more
    appropriate.

    {main_api_narrative}

    {categorical_narrative}

    Parameters
    ----------
    {input_params}
    {categorical_data}
    {order_vars}
    {stat_api_params}
    {orient}
    {color}
    {palette}
    {saturation}
    errcolor : matplotlib color
        Color for the lines that represent the confidence interval.
    {errwidth}
    {capsize}
    {dodge}
    {ax_in}
    kwargs : key, value mappings
        Other keyword arguments are passed through to
        :meth:`matplotlib.axes.Axes.bar`.

    Returns
    -------
    {ax_out}

    See Also
    --------
    {countplot}
    {pointplot}
    {catplot}

    Examples
    --------

    Draw a set of vertical bar plots grouped by a categorical variable:

    .. plot::
        :context: close-figs

        >>> import seaborn as sns
        >>> sns.set(style="whitegrid")
        >>> tips = sns.load_dataset("tips")
        >>> ax = sns.barplot(x="day", y="total_bill", data=tips)

    Draw a set of vertical bars with nested grouping by a two variables:

    .. plot::
        :context: close-figs

        >>> ax = sns.barplot(x="day", y="total_bill", hue="sex", data=tips)

    Draw a set of horizontal bars:

    .. plot::
        :context: close-figs

        >>> ax = sns.barplot(x="tip", y="day", data=tips)

    Control bar order by passing an explicit order:

    .. plot::
        :context: close-figs

        >>> ax = sns.barplot(x="time", y="tip", data=tips,
        ...                  order=["Dinner", "Lunch"])

    Use median as the estimate of central tendency:

    .. plot::
        :context: close-figs

        >>> from numpy import median
        >>> ax = sns.barplot(x="day", y="tip", data=tips, estimator=median)

    Show the standard error of the mean with the error bars:

    .. plot::
        :context: close-figs

        >>> ax = sns.barplot(x="day", y="tip", data=tips, ci=68)

    Show standard deviation of observations instead of a confidence interval:

    .. plot::
        :context: close-figs

        >>> ax = sns.barplot(x="day", y="tip", data=tips, ci="sd")

    Add "caps" to the error bars:

    .. plot::
        :context: close-figs

        >>> ax = sns.barplot(x="day", y="tip", data=tips, capsize=.2)

    Use a different color palette for the bars:

    .. plot::
        :context: close-figs

        >>> ax = sns.barplot(x="size", y="total_bill", data=tips,
        ...                  palette="Blues_d")

    Use ``hue`` without changing bar position or width:

    .. plot::
        :context: close-figs

        >>> tips["weekend"] = tips["day"].isin(["Sat", "Sun"])
        >>> ax = sns.barplot(x="day", y="total_bill", hue="weekend",
        ...                  data=tips, dodge=False)

    Plot all bars in a single color:

    .. plot::
        :context: close-figs

        >>> ax = sns.barplot(x="size", y="total_bill", data=tips,
        ...                  color="salmon", saturation=.5)

    Use :meth:`matplotlib.axes.Axes.bar` parameters to control the style.

    .. plot::
        :context: close-figs

        >>> ax = sns.barplot(x="day", y="total_bill", data=tips,
        ...                  linewidth=2.5, facecolor=(1, 1, 1, 0),
        ...                  errcolor=".2", edgecolor=".2")

    Use :func:`catplot` to combine a :func:`barplot` and a :class:`FacetGrid`.
    This allows grouping within additional categorical variables. Using
    :func:`catplot` is safer than using :class:`FacetGrid` directly, as it
    ensures synchronization of variable order across facets:

    .. plot::
        :context: close-figs

        >>> g = sns.catplot(x="sex", y="total_bill",
        ...                 hue="smoker", col="time",
        ...                 data=tips, kind="bar",
        ...                 height=4, aspect=.7);

    """).format(**_categorical_docs)


@_deprecate_positional_args
def pointplot(
    *,
    x=None, y=None,
    hue=None, data=None,
    order=None, hue_order=None,
    estimator=np.mean, ci=95, n_boot=1000, units=None, seed=None,
    markers="o", linestyles="-", dodge=False, join=True, scale=1,
    orient=None, color=None, palette=None, errwidth=None,
    capsize=None, ax=None,
    **kwargs
):

    plotter = _PointPlotter(x, y, hue, data, order, hue_order,
                            estimator, ci, n_boot, units, seed,
                            markers, linestyles, dodge, join, scale,
                            orient, color, palette, errwidth, capsize)

    if ax is None:
        ax = plt.gca()

    plotter.plot(ax)
    return ax


pointplot.__doc__ = dedent("""\
    Show point estimates and confidence intervals using scatter plot glyphs.

    A point plot represents an estimate of central tendency for a numeric
    variable by the position of scatter plot points and provides some
    indication of the uncertainty around that estimate using error bars.

    Point plots can be more useful than bar plots for focusing comparisons
    between different levels of one or more categorical variables. They are
    particularly adept at showing interactions: how the relationship between
    levels of one categorical variable changes across levels of a second
    categorical variable. The lines that join each point from the same ``hue``
    level allow interactions to be judged by differences in slope, which is
    easier for the eyes than comparing the heights of several groups of points
    or bars.

    It is important to keep in mind that a point plot shows only the mean (or
    other estimator) value, but in many cases it may be more informative to
    show the distribution of values at each level of the categorical variables.
    In that case, other approaches such as a box or violin plot may be more
    appropriate.

    {main_api_narrative}

    {categorical_narrative}

    Parameters
    ----------
    {input_params}
    {categorical_data}
    {order_vars}
    {stat_api_params}
    markers : string or list of strings, optional
        Markers to use for each of the ``hue`` levels.
    linestyles : string or list of strings, optional
        Line styles to use for each of the ``hue`` levels.
    dodge : bool or float, optional
        Amount to separate the points for each level of the ``hue`` variable
        along the categorical axis.
    join : bool, optional
        If ``True``, lines will be drawn between point estimates at the same
        ``hue`` level.
    scale : float, optional
        Scale factor for the plot elements.
    {orient}
    {color}
    {palette}
    {errwidth}
    {capsize}
    {ax_in}

    Returns
    -------
    {ax_out}

    See Also
    --------
    {barplot}
    {catplot}

    Examples
    --------

    Draw a set of vertical point plots grouped by a categorical variable:

    .. plot::
        :context: close-figs

        >>> import seaborn as sns
        >>> sns.set(style="darkgrid")
        >>> tips = sns.load_dataset("tips")
        >>> ax = sns.pointplot(x="time", y="total_bill", data=tips)

    Draw a set of vertical points with nested grouping by a two variables:

    .. plot::
        :context: close-figs

        >>> ax = sns.pointplot(x="time", y="total_bill", hue="smoker",
        ...                    data=tips)

    Separate the points for different hue levels along the categorical axis:

    .. plot::
        :context: close-figs

        >>> ax = sns.pointplot(x="time", y="total_bill", hue="smoker",
        ...                    data=tips, dodge=True)

    Use a different marker and line style for the hue levels:

    .. plot::
        :context: close-figs

        >>> ax = sns.pointplot(x="time", y="total_bill", hue="smoker",
        ...                    data=tips,
        ...                    markers=["o", "x"],
        ...                    linestyles=["-", "--"])

    Draw a set of horizontal points:

    .. plot::
        :context: close-figs

        >>> ax = sns.pointplot(x="tip", y="day", data=tips)

    Don't draw a line connecting each point:

    .. plot::
        :context: close-figs

        >>> ax = sns.pointplot(x="tip", y="day", data=tips, join=False)

    Use a different color for a single-layer plot:

    .. plot::
        :context: close-figs

        >>> ax = sns.pointplot(x="time", y="total_bill", data=tips,
        ...                    color="#bb3f3f")

    Use a different color palette for the points:

    .. plot::
        :context: close-figs

        >>> ax = sns.pointplot(x="time", y="total_bill", hue="smoker",
        ...                    data=tips, palette="Set2")

    Control point order by passing an explicit order:

    .. plot::
        :context: close-figs

        >>> ax = sns.pointplot(x="time", y="tip", data=tips,
        ...                    order=["Dinner", "Lunch"])

    Use median as the estimate of central tendency:

    .. plot::
        :context: close-figs

        >>> from numpy import median
        >>> ax = sns.pointplot(x="day", y="tip", data=tips, estimator=median)

    Show the standard error of the mean with the error bars:

    .. plot::
        :context: close-figs

        >>> ax = sns.pointplot(x="day", y="tip", data=tips, ci=68)

    Show standard deviation of observations instead of a confidence interval:

    .. plot::
        :context: close-figs

        >>> ax = sns.pointplot(x="day", y="tip", data=tips, ci="sd")

    Add "caps" to the error bars:

    .. plot::
        :context: close-figs

        >>> ax = sns.pointplot(x="day", y="tip", data=tips, capsize=.2)

    Use :func:`catplot` to combine a :func:`pointplot` and a
    :class:`FacetGrid`. This allows grouping within additional categorical
    variables. Using :func:`catplot` is safer than using :class:`FacetGrid`
    directly, as it ensures synchronization of variable order across facets:

    .. plot::
        :context: close-figs

        >>> g = sns.catplot(x="sex", y="total_bill",
        ...                 hue="smoker", col="time",
        ...                 data=tips, kind="point",
        ...                 dodge=True,
        ...                 height=4, aspect=.7);

    """).format(**_categorical_docs)


@_deprecate_positional_args
def countplot(
    *,
    x=None, y=None,
    hue=None, data=None,
    order=None, hue_order=None,
    orient=None, color=None, palette=None, saturation=.75,
    dodge=True, ax=None, **kwargs
):

    estimator = len
    ci = None
    n_boot = 0
    units = None
    seed = None
    errcolor = None
    errwidth = None
    capsize = None

    if x is None and y is not None:
        orient = "h"
        x = y
    elif y is None and x is not None:
        orient = "v"
        y = x
    elif x is not None and y is not None:
        raise ValueError("Cannot pass values for both `x` and `y`")

    plotter = _CountPlotter(
        x, y, hue, data, order, hue_order,
        estimator, ci, n_boot, units, seed,
        orient, color, palette, saturation,
        errcolor, errwidth, capsize, dodge
    )

    plotter.value_label = "count"

    if ax is None:
        ax = plt.gca()

    plotter.plot(ax, kwargs)
    return ax


countplot.__doc__ = dedent("""\
    Show the counts of observations in each categorical bin using bars.

    A count plot can be thought of as a histogram across a categorical, instead
    of quantitative, variable. The basic API and options are identical to those
    for :func:`barplot`, so you can compare counts across nested variables.

    {main_api_narrative}

    {categorical_narrative}

    Parameters
    ----------
    {input_params}
    {categorical_data}
    {order_vars}
    {orient}
    {color}
    {palette}
    {saturation}
    {dodge}
    {ax_in}
    kwargs : key, value mappings
        Other keyword arguments are passed through to
        :meth:`matplotlib.axes.Axes.bar`.

    Returns
    -------
    {ax_out}

    See Also
    --------
    {barplot}
    {catplot}

    Examples
    --------

    Show value counts for a single categorical variable:

    .. plot::
        :context: close-figs

        >>> import seaborn as sns
        >>> sns.set(style="darkgrid")
        >>> titanic = sns.load_dataset("titanic")
        >>> ax = sns.countplot(x="class", data=titanic)

    Show value counts for two categorical variables:

    .. plot::
        :context: close-figs

        >>> ax = sns.countplot(x="class", hue="who", data=titanic)

    Plot the bars horizontally:

    .. plot::
        :context: close-figs

        >>> ax = sns.countplot(y="class", hue="who", data=titanic)

    Use a different color palette:

    .. plot::
        :context: close-figs

        >>> ax = sns.countplot(x="who", data=titanic, palette="Set3")

    Use :meth:`matplotlib.axes.Axes.bar` parameters to control the style.

    .. plot::
        :context: close-figs

        >>> ax = sns.countplot(x="who", data=titanic,
        ...                    facecolor=(0, 0, 0, 0),
        ...                    linewidth=5,
        ...                    edgecolor=sns.color_palette("dark", 3))

    Use :func:`catplot` to combine a :func:`countplot` and a
    :class:`FacetGrid`. This allows grouping within additional categorical
    variables. Using :func:`catplot` is safer than using :class:`FacetGrid`
    directly, as it ensures synchronization of variable order across facets:

    .. plot::
        :context: close-figs

        >>> g = sns.catplot(x="class", hue="who", col="survived",
        ...                 data=titanic, kind="count",
        ...                 height=4, aspect=.7);

    """).format(**_categorical_docs)


def factorplot(*args, **kwargs):
    """Deprecated; please use `catplot` instead."""

    msg = (
        "The `factorplot` function has been renamed to `catplot`. The "
        "original name will be removed in a future release. Please update "
        "your code. Note that the default `kind` in `factorplot` (`'point'`) "
        "has changed `'strip'` in `catplot`."
    )
    warnings.warn(msg)

    if "size" in kwargs:
        kwargs["height"] = kwargs.pop("size")
        msg = ("The `size` parameter has been renamed to `height`; "
               "please update your code.")
        warnings.warn(msg, UserWarning)

    kwargs.setdefault("kind", "point")

    return catplot(*args, **kwargs)


@_deprecate_positional_args
def catplot(
    *,
    x=None, y=None,
    hue=None, data=None,
    row=None, col=None,  # TODO move in front of data when * is enforced
    col_wrap=None, estimator=np.mean, ci=95, n_boot=1000,
    units=None, seed=None, order=None, hue_order=None, row_order=None,
    col_order=None, kind="strip", height=5, aspect=1,
    orient=None, color=None, palette=None,
    legend=True, legend_out=True, sharex=True, sharey=True,
    margin_titles=False, facet_kws=None,
    **kwargs
):

    # Handle deprecations
    if "size" in kwargs:
        height = kwargs.pop("size")
        msg = ("The `size` parameter has been renamed to `height`; "
               "please update your code.")
        warnings.warn(msg, UserWarning)

    # Determine the plotting function
    try:
        plot_func = globals()[kind + "plot"]
    except KeyError:
        err = "Plot kind '{}' is not recognized".format(kind)
        raise ValueError(err)

    # Alias the input variables to determine categorical order and palette
    # correctly in the case of a count plot
    if kind == "count":
        if x is None and y is not None:
            x_, y_, orient = y, y, "h"
        elif y is None and x is not None:
            x_, y_, orient = x, x, "v"
        else:
            raise ValueError("Either `x` or `y` must be None for kind='count'")
    else:
        x_, y_ = x, y

    # Check for attempt to plot onto specific axes and warn
    if "ax" in kwargs:
        msg = ("catplot is a figure-level function and does not accept "
               "target axes. You may wish to try {}".format(kind + "plot"))
        warnings.warn(msg, UserWarning)
        kwargs.pop("ax")

    # Determine the order for the whole dataset, which will be used in all
    # facets to ensure representation of all data in the final plot
    plotter_class = {
        "box": _BoxPlotter,
        "violin": _ViolinPlotter,
        "boxen": _LVPlotter,
        "lv": _LVPlotter,
        "bar": _BarPlotter,
        "point": _PointPlotter,
        "strip": _StripPlotter,
        "swarm": _SwarmPlotter,
        "count": _CountPlotter,
    }[kind]
    p = _CategoricalPlotter()
    p.require_numeric = plotter_class.require_numeric
    p.establish_variables(x_, y_, hue, data, orient, order, hue_order)
    order = p.group_names
    hue_order = p.hue_names

    # Determine the palette to use
    # (FacetGrid will pass a value for ``color`` to the plotting function
    # so we need to define ``palette`` to get default behavior for the
    # categorical functions
    p.establish_colors(color, palette, 1)
    if kind != "point" or hue is not None:
        palette = p.colors

    # Determine keyword arguments for the facets
    facet_kws = {} if facet_kws is None else facet_kws
    facet_kws.update(
        data=data, row=row, col=col,
        row_order=row_order, col_order=col_order,
        col_wrap=col_wrap, height=height, aspect=aspect,
        sharex=sharex, sharey=sharey,
        legend_out=legend_out, margin_titles=margin_titles,
        dropna=False,
    )

    # Determine keyword arguments for the plotting function
    plot_kws = dict(
        order=order, hue_order=hue_order,
        orient=orient, color=color, palette=palette,
    )
    plot_kws.update(kwargs)

    if kind in ["bar", "point"]:
        plot_kws.update(
            estimator=estimator, ci=ci, n_boot=n_boot, units=units, seed=seed,
        )

    # Initialize the facets
    g = FacetGrid(**facet_kws)

    # Draw the plot onto the facets
    g.map_dataframe(plot_func, x=x, y=y, hue=hue, **plot_kws)

    if p.orient == "h":
        g.set_axis_labels(p.value_label, p.group_label)
    else:
        g.set_axis_labels(p.group_label, p.value_label)

    # Special case axis labels for a count type plot
    if kind == "count":
        if x is None:
            g.set_axis_labels(x_var="count")
        if y is None:
            g.set_axis_labels(y_var="count")

    if legend and (hue is not None) and (hue not in [x, row, col]):
        hue_order = list(map(utils.to_utf8, hue_order))
        g.add_legend(title=hue, label_order=hue_order)

    return g


catplot.__doc__ = dedent("""\
    Figure-level interface for drawing categorical plots onto a
    :class:`FacetGrid`.

    This function provides access to several axes-level functions that
    show the relationship between a numerical and one or more categorical
    variables using one of several visual representations. The ``kind``
    parameter selects the underlying axes-level function to use:

    Categorical scatterplots:

    - :func:`stripplot` (with ``kind="strip"``; the default)
    - :func:`swarmplot` (with ``kind="swarm"``)

    Categorical distribution plots:

    - :func:`boxplot` (with ``kind="box"``)
    - :func:`violinplot` (with ``kind="violin"``)
    - :func:`boxenplot` (with ``kind="boxen"``)

    Categorical estimate plots:

    - :func:`pointplot` (with ``kind="point"``)
    - :func:`barplot` (with ``kind="bar"``)
    - :func:`countplot` (with ``kind="count"``)

    Extra keyword arguments are passed to the underlying function, so you
    should refer to the documentation for each to see kind-specific options.

    Note that unlike when using the axes-level functions directly, data must be
    passed in a long-form DataFrame with variables specified by passing strings
    to ``x``, ``y``, ``hue``, etc.

    As in the case with the underlying plot functions, if variables have a
    ``categorical`` data type, the the levels of the categorical variables, and
    their order will be inferred from the objects. Otherwise you may have to
    use alter the dataframe sorting or use the function parameters (``orient``,
    ``order``, ``hue_order``, etc.) to set up the plot correctly.

    {categorical_narrative}

    After plotting, the :class:`FacetGrid` with the plot is returned and can
    be used directly to tweak supporting plot details or add other layers.

    Parameters
    ----------
    {string_input_params}
    {long_form_data}
    row, col : names of variables in ``data``, optional
        Categorical variables that will determine the faceting of the grid.
    {col_wrap}
    {stat_api_params}
    {order_vars}
    row_order, col_order : lists of strings, optional
        Order to organize the rows and/or columns of the grid in, otherwise the
        orders are inferred from the data objects.
    kind : string, optional
        The kind of plot to draw (corresponds to the name of a categorical
        plotting function. Options are: "point", "bar", "strip", "swarm",
        "box", "violin", or "boxen".
    {height}
    {aspect}
    {orient}
    {color}
    {palette}
    legend : bool, optional
        If ``True`` and there is a ``hue`` variable, draw a legend on the plot.
    {legend_out}
    {share_xy}
    {margin_titles}
    facet_kws : dict, optional
        Dictionary of other keyword arguments to pass to :class:`FacetGrid`.
    kwargs : key, value pairings
        Other keyword arguments are passed through to the underlying plotting
        function.

    Returns
    -------
    g : :class:`FacetGrid`
        Returns the :class:`FacetGrid` object with the plot on it for further
        tweaking.

    Examples
    --------

    Draw a single facet to use the :class:`FacetGrid` legend placement:

    .. plot::
        :context: close-figs

        >>> import seaborn as sns
        >>> sns.set(style="ticks")
        >>> exercise = sns.load_dataset("exercise")
        >>> g = sns.catplot(x="time", y="pulse", hue="kind", data=exercise)

    Use a different plot kind to visualize the same data:

    .. plot::
        :context: close-figs

        >>> g = sns.catplot(x="time", y="pulse", hue="kind",
        ...                data=exercise, kind="violin")

    Facet along the columns to show a third categorical variable:

    .. plot::
        :context: close-figs

        >>> g = sns.catplot(x="time", y="pulse", hue="kind",
        ...                 col="diet", data=exercise)

    Use a different height and aspect ratio for the facets:

    .. plot::
        :context: close-figs

        >>> g = sns.catplot(x="time", y="pulse", hue="kind",
        ...                 col="diet", data=exercise,
        ...                 height=5, aspect=.8)

    Make many column facets and wrap them into the rows of the grid:

    .. plot::
        :context: close-figs

        >>> titanic = sns.load_dataset("titanic")
        >>> g = sns.catplot(x="alive", col="deck", col_wrap=4,
        ...                 data=titanic[titanic.deck.notnull()],
        ...                 kind="count", height=2.5, aspect=.8)

    Plot horizontally and pass other keyword arguments to the plot function:

    .. plot::
        :context: close-figs

        >>> g = sns.catplot(x="age", y="embark_town",
        ...                 hue="sex", row="class",
        ...                 data=titanic[titanic.embark_town.notnull()],
        ...                 orient="h", height=2, aspect=3, palette="Set3",
        ...                 kind="violin", dodge=True, cut=0, bw=.2)

    Use methods on the returned :class:`FacetGrid` to tweak the presentation:

    .. plot::
        :context: close-figs

        >>> g = sns.catplot(x="who", y="survived", col="class",
        ...                 data=titanic, saturation=.5,
        ...                 kind="bar", ci=None, aspect=.6)
        >>> (g.set_axis_labels("", "Survival Rate")
        ...   .set_xticklabels(["Men", "Women", "Children"])
        ...   .set_titles("{{col_name}} {{col_var}}")
        ...   .set(ylim=(0, 1))
        ...   .despine(left=True))  #doctest: +ELLIPSIS
        <seaborn.axisgrid.FacetGrid object at 0x...>

    """).format(**_categorical_docs)<|MERGE_RESOLUTION|>--- conflicted
+++ resolved
@@ -12,11 +12,8 @@
 from distutils.version import LooseVersion
 
 from . import utils
-<<<<<<< HEAD
 from .rcmod import axes_style
-=======
 from .core import variable_type, infer_orient
->>>>>>> 2d3502b0
 from .utils import iqr, categorical_order, remove_na
 from .algorithms import bootstrap
 from .palettes import color_palette, husl_palette, light_palette, dark_palette
